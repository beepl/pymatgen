#!/usr/bin/env python

"""
This module defines classes to represent the density of states, etc.
"""

from __future__ import division

__author__ = "Shyue Ping Ong"
__copyright__ = "Copyright 2012, The Materials Project"
__version__ = "2.0"
__maintainer__ = "Shyue Ping Ong"
__email__ = "shyue@mit.edu"
__date__ = "Mar 20, 2012"

from collections import OrderedDict

import numpy as np

from pymatgen.electronic_structure.core import Spin, Orbital
from pymatgen.core.structure import Structure
from pymatgen.util.plotting_utils import get_publication_quality_plot
from pymatgen.util.io_utils import clean_json
from pymatgen.util.coord_utils import get_linear_interpolated_value


class Dos(object):
    """
    Basic DOS object. All other DOS objects are extended versions of this object.
    """

    def __init__(self, efermi, energies, densities):
        """
        Args:
            efermi:
                Fermi level energy
            energies:
                A sequences of energies
            densities:
                A dict of {Spin: np.array} representing the density of states 
                for each Spin.
        """
        self._efermi = efermi
        self._energies = np.array(energies)
        self._dos = {k:np.array(d) for k, d in densities.items()}

    def get_densities(self, spin=None):
        """
        Returns the density of states for a particular spin. If Spin is None,
        the sum of both Spin.up and Spin.down (if they exist) is returned.
        
        Args:
            spin:
                Spin
        """
        if self._dos == None:
            result = None
        elif spin == None:
            if Spin.down in self._dos:
                result = self._dos[Spin.up] + self._dos[Spin.down]
            else:
                result = self._dos[Spin.up]
        else:
            result = self._dos[spin]
        return result

    @property
    def densities(self):
        """
        Dict representation of the densities, {Spin: densities}
        """
        return self._dos

    def get_smeared_densities(self, sigma):
        """
        Returns the Dict representation of the densities, {Spin: densities}, 
        but with a Gaussian smearing of std dev sigma applied about the fermi
        level.
        
        Args:
            sigma:
                Std dev of Gaussian smearing function.
        """
        from scipy.ndimage.filters import gaussian_filter1d
        smeared_dens = {}
        diff = [self._energies[i + 1] - self._energies[i] for i in xrange(len(self.energies) - 1)]
        avgdiff = sum(diff) / len(diff)
        for spin, dens in self._dos.items():
            smeared_dens[spin] = gaussian_filter1d(dens, sigma / avgdiff)
        return smeared_dens

    @property
    def efermi(self):
        """
        Fermi energy
        """
        return self._efermi

    @property
    def energies(self):
        """
        Energy levels of the DOS.
        """
        return self._energies

    def __add__(self, other):
        """
        Adds two DOS together. Checks that energy scales are the same. 
        Otherwise, a ValueError is thrown.
        
        Args:
            other:
                Another DOS object.
                
        Returns:
            Sum of the two DOSs.
        """
        if not (self.energies == other.energies).all():
            raise ValueError("Energies of both DOS are not compatible!")
        densities = {spin: self._dos[spin] + other._dos[spin] for spin in self._dos.keys()}
        return Dos(self.efermi, self.energies, densities)

    def get_interpolated_value(self, energy):
        """
        Returns interpolated density for a particular energy.
        
        Args:
            energy:
                Energy to return the density for.
        """
        f = {}
        for spin in self._dos.keys():
            f[spin] = get_linear_interpolated_value(self._energies, self._dos[spin], energy)
        return f

    def get_interpolated_gap(self, tol=0.001, abs_tol=False, spin=None):
        """
        Expects a DOS object and finds the gap
        
        Args:
            tol:
                tolerance in occupations for determining the gap
            abs_tol:
                tolerance an absolute tolerance (True) and a relative one (False)
            spin:
                Possible values are:
                    None - finds the ap in the summed densities
                    Up - finds the gap in the up spin channel
                    Down - finds the gap in teh down spin channel
        
        Returns:
            (gap, cbm, vbm) :  tuple of floats in eV corresponding to the gap, cbm and vbm
        """

        tdos = self.get_densities(spin)
        if abs_tol == False:
            tol = tol * tdos.sum() / tdos.shape[0]
        energies = self._energies
        below_fermi = [i for i in xrange(len(energies)) if energies[i] < self._efermi and tdos[i] > tol]
        above_fermi = [i for i in xrange(len(energies)) if energies[i] > self._efermi and tdos[i] > tol]
        vbm_start = max(below_fermi)
        cbm_start = min(above_fermi)
        if vbm_start == cbm_start:
            return 0.0, self._efermi, self._efermi
        else:
            # Interpolate between adjacent values
            start = get_linear_interpolated_value(tdos[vbm_start:vbm_start + 2][::-1], energies[vbm_start:vbm_start + 2][::-1], tol)
            end = get_linear_interpolated_value(tdos[cbm_start - 1:cbm_start + 1], energies[cbm_start - 1:cbm_start + 1], tol)
            return end - start, end, start

    def get_cbm_vbm(self, tol=0.001, abs_tol=False, spin=None):
        """
        Expects a DOS object and finds the cbm and vbm.
        
        Args:
            tol: 
                tolerance in occupations for determining the gap
            abs_tol: 
                an absolute tolerance (True) and a relative one (False)
            spin:
                Possible values are:
                    None - finds the gap in the summed densities
                    Up - finds the gap in the up spin channel
                    Down - finds the gap in teh down spin channel
        
        Returns:
            (cbm, vbm): float in eV corresponding to the gap
        """
        #determine tolerance
        tdos = self.get_densities(spin)
        if abs_tol == False:
            tol = tol * tdos.sum() / tdos.shape[0]

        # find index of fermi energy
        i_fermi = 0
        while (self._energies[i_fermi] <= self._efermi):
            i_fermi += 1

        # work backwards until tolerance is reached
        i_gap_start = i_fermi
        while i_gap_start - 1 >= 0 and tdos[i_gap_start - 1] <= tol :
            i_gap_start -= 1

        # work forwards until tolerance is reached
        i_gap_end = i_gap_start
        while i_gap_end < tdos.shape[0] and tdos[i_gap_end] <= tol :
            i_gap_end += 1
        i_gap_end -= 1
        return (self._energies[i_gap_end], self._energies[i_gap_start])

    def get_gap(self, tol=0.001, abs_tol=False, spin=None):
        """
        Expects a DOS object and finds the gap.
        
        Args:
            tol: 
                tolerance in occupations for determining the gap
            abs_tol: 
                an absolute tolerance (True) and a relative one (False)
            spin:
                Possible values are:
                    None - finds the gap in the summed densities
                    Up - finds the gap in the up spin channel
                    Down - finds the gap in teh down spin channel
        
        Returns:
            gap in eV
        """
        (cbm, vbm) = self.get_cbm_vbm(tol, abs_tol, spin)
        return max(cbm - vbm, 0.0)

    def __str__(self):
        """
        Returns a string which can be easily plotted (using gnuplot).
        """
        if Spin.down in self._dos:
            stringarray = ["#%30s %30s %30s" % ('Energy', 'DensityUp', 'DensityDown')]
            stringarray.extend(["%.5f %.5f %.5f" % (self._energies[i], self._dos[Spin.up][i], self._dos[Spin.down][i]) for i in range(len(self._energies))])
        else:
            stringarray = ["#%30s %30s" % ('Energy', 'DensityUp')]
            stringarray.extend(["%.5f %.5f" % (self._energies[i], self._dos[Spin.up][i]) for i in range(len(self._energies))])
        return "\n".join(stringarray)

    @staticmethod
    def from_dict(d):
        """
        Returns Dos object from dict representation of Dos.
        """
        return Dos(d['efermi'], d['energies'], { Spin.from_int(int(k)):v for k, v in d['densities'].items()})

    @property
    def to_dict(self):
        """
        Json-serializable dict representation of Dos.
        """
        d = {}
        d['efermi'] = self._efermi
        d['energies'] = list(self._energies)
        d['densities'] = { str(int(spin)) : list(dens) for spin , dens in self._dos.items() }
        return d


class PDos(Dos):
    """
    Projected DOS for a specific orbital. Extends the Dos object.
    """
    def __init__(self, efermi, energies, densities, orbital):
        """
        Args:
            efermi:
                Fermi level energy
            energies:
                A sequences of energies
            densities:
                A dict of {Spin: np.array} representing the density of states 
                for each Spin.
            site:
                Site associated with the projected DOS.
            orbital:
                The orbital associated with the projected DOS.
        """
        Dos.__init__(self, efermi, energies, densities)
        self.orbital = orbital

    def __str__(self):
        return "#" + str(self.orbital) + "\n" + super(PDos, self).__str__()

    @staticmethod
    def from_dict(d):
        """
        Returns PDos object from dict representation.
        """
        return PDos(d['efermi'], d['energies'], { Spin.from_int(int(k)):v for k, v in d['densities'].items()}, Orbital.from_string(d['orbital']))

    @property
    def to_dict(self):
        """
        Json-serializable dict representation of PDos.
        """
        d = {}
        d['efermi'] = self._efermi
        d['energies'] = list(self._energies)
        d['densities'] = { str(int(spin)) : list(dens) for spin , dens in self._dos.items() }
        d['orbital'] = str(self.orbital)
        return d

class CompleteDos(Dos):
    """
    This wrapper class defines a total dos, and also provides a list of PDos.
    Mainly used by pymatgen.io.vaspio.Vasprun to create a complete Dos from
    a vasprun.xml file. You are unlikely to try to generate this object manually.
    """

    def __init__(self, structure, total_dos, pdoss):
        """
        Args:
            structure:
                Structure associated with this particular DOS.
            total_dos:
                total Dos for structure
            pdoss:
                The pdoss are supplied as an { Site : {Orbital : Dos.. }}
        """
        self._efermi = total_dos.efermi
        self._energies = total_dos.energies
        self._dos = total_dos.densities
        self._pdos = pdoss
        self._structure = structure

    @property
    def structure(self):
        """
        Structure associated with the CompleteDos.
        """
        return self._structure

    def get_site_orbital_dos(self, site, orbital):
        """
        Get the Dos for a particular orbital of a particular site.
        
        Args:
            site:
                Site in Structure associated with CompleteDos.
            orbital:
                Orbital in the site.
                
        Returns:
            Dos containing densities for orbital of site.
        """
        return self._pdos[site][orbital]

    def get_site_dos(self, site):
        """
        Get the total Dos for a site (all orbitals).
        
        Args:
            site:
                Site in Structure associated with CompleteDos.
                
        Returns:
            Dos containing summed orbital densities for site.
        """
        site_dos = None
        for pdos in self._pdos[site].values():
            if site_dos == None:
                site_dos = Dos(pdos.efermi, pdos.energies, pdos.densities)
            else:
                site_dos += pdos
        return site_dos

    def get_spd_dos(self):
        """
        Get orbital projected Dos.
        
        Returns:
            dict of {orbital: Dos}, e.g. {'s': Dos object, ...}
        """
        spd_dos = dict()
        for atom_dos in self._pdos.values():
            for pdos in atom_dos.values():
                orbital_type = pdos.orbital.orbital_type
                if orbital_type not in spd_dos:
                    spd_dos[orbital_type] = Dos(pdos.efermi, pdos.energies, pdos.densities)
                else:
                    spd_dos[orbital_type] += pdos
        return spd_dos

    def get_element_dos(self):
        """
        Get element projected Dos.
        
        Returns:
            dict of {Element: Dos}
        """

        el_dos = dict()
        for site, atom_dos in self._pdos.items():
            el = site.specie
            for pdos in atom_dos.values():
                if el not in el_dos:
                    el_dos[el] = Dos(pdos.efermi, pdos.energies, pdos.densities)
                else:
                    el_dos[el] += pdos
        return el_dos

    @staticmethod
    def from_dict(d):
        """
        Returns CompleteDos object from dict representation.
        """
        tdos = Dos.from_dict(d)
        struct = Structure.from_dict(d['structure'])
        pdoss = {}
        for i in xrange(len(d['pdos'])):
            at = struct[i]
            orb_dos = {}
            for orb_str, odos in d['pdos'][i].items():
                orb = Orbital.from_string(orb_str)
                orb_dos[orb] = PDos(odos['efermi'], odos['energies'], { Spin.from_int(int(k)):v for k, v in odos['densities'].items()}, orb)
            pdoss[at] = orb_dos
        return CompleteDos(struct, tdos, pdoss)

    @property
    def to_dict(self):
        """
        Json-serializable dict representation of CompleteDos.
        """
        d = {}
        d['efermi'] = self._efermi
        d['structure'] = self._structure.to_dict
        d['energies'] = list(self._energies)
        d['densities'] = { str(int(spin)) : list(dens) for spin , dens in self._dos.items() }
        d['pdos'] = []
        if len(self._pdos) > 0:
            for at in self._structure:
                dd = dict()
                for pdos in self._pdos[at].values():
                    dd[str(pdos.orbital)] = {'efermi' : pdos.efermi, 'energies': list(pdos.energies), 'densities' : { str(int(spin)) : list(dens) for spin , dens in pdos.densities.items() }}
                d['pdos'].append(dd)
            d['atom_dos'] = {str(at) : dos.to_dict for at, dos in self.get_element_dos().items()}
            d['spd_dos'] = {str(orb) : dos.to_dict for orb, dos in self.get_spd_dos().items()}
        return d

    def __str__(self):
        return "Complete DOS for " + str(self._structure)


<<<<<<< HEAD
def plot_dos(dos_dict, zero_at_efermi=True, stack=False, key_sort_func=None,
             xlim=None, ylim=None, file_name=None):
=======
class DosPlotter(object):
>>>>>>> 479db7e4
    """
    Class for plotting DOSes.
    """

    def __init__(self, zero_at_efermi=True, stack=False,
                 sigma=None):
        """
        Args:
            zero_at_efermi:
                Whether to shift all Dos to have zero energy at the fermi energy.
                Defaults to True.
            stack:
                Whether to plot the DOS as a stacked area graph
            key_sort_func:
                function used to sort the dos_dict keys.
            sigma:
                A float specifying a standard deviation for Gaussian smearing the 
                DOS for nicer looking plots. Defaults to None for no smearing.
        """
        self.zero_at_efermi = zero_at_efermi
        self.stack = stack
        self.sigma = sigma
        self._doses = OrderedDict()

    def add_dos(self, label, dos):
        """
        Adds a dos for plotting.
        
        Args:
            label:
                label for the DOS. Must be unique.
            dos:
                Dos object
        """
        energies = dos.energies - dos.efermi if self.zero_at_efermi else dos.energies
        densities = dos.get_smeared_densities(self.sigma) if self.sigma else dos.densities
        efermi = dos.efermi
        self._doses[label] = {'energies':energies, 'densities': densities, 'efermi':efermi}

    def add_dos_dict(self, dos_dict, key_sort_func=None):
        """
        Add a dictionary of doses, with an optional sorting function for the 
        keys.
        
        Args:
            dos_dict:
                dict of {label: Dos}
            key_sort_func:
                function used to sort the dos_dict keys.
        """
        if key_sort_func:
            keys = sorted(dos_dict.keys(), key=key_sort_func)
        else:
            keys = dos_dict.keys()
        for label in keys:
            self.add_dos(label, dos_dict[label])

    def get_dos_dict(self):
        """
        Returns the added doses as a json-serializable dict. Note that if you
        have specified smearing for the DOS plot, the densities returned will
        be the smeared densities, not the original densities.
        
        Returns:
            Dict of dos data. Generally of the form, {label: {'energies':..,
            'densities': {'up':...}, 'efermi':efermi}}
        """
        return clean_json(self._doses)

    def show(self, xlim=None, ylim=None):
        """
        Show the plot using matplotlib.
        
        Args:
            xlim:
                Specifies the x-axis limits. Set to None for automatic 
                determination.
            ylim:
                Specifies the y-axis limits. 
        """
        plt = get_publication_quality_plot(12, 8)
        color_order = ['r', 'b', 'g', 'c']

        y = None
        alldensities = []
        allenergies = []
        """
        Note that this complicated processing of energies is to allow for
        stacked plots in matplotlib.
        """
        for key, dos in self._doses.items():
            energies = dos['energies']
            densities = dos['densities']
            if not y:
                y = {Spin.up: np.zeros(energies.shape), Spin.down: np.zeros(energies.shape)}
            newdens = {}
            for spin in [Spin.up, Spin.down]:
                if spin in densities:
                    if self.stack:
                        y[spin] += densities[spin]
                        newdens[spin] = y[spin].copy()
                    else:
                        newdens[spin] = densities[spin]
            allenergies.append(energies)
            alldensities.append(newdens)

        keys = list(self._doses.keys())
        keys.reverse()
        alldensities.reverse()
        allenergies.reverse()
        allpts = []
        for i, key in enumerate(keys):
            x = []
            y = []
            for spin in [Spin.up, Spin.down]:
                if spin in alldensities[i]:
                    densities = list(int(spin) * alldensities[i][spin])
                    energies = list(allenergies[i])
                    if spin == Spin.down:
                        energies.reverse()
                        densities.reverse()
                    x.extend(energies)
                    y.extend(densities)
            allpts.extend(zip(x, y))
            if self.stack:
                plt.fill(x, y, color=color_order[i % 4], label=str(key))
            else:
                plt.plot(x, y, color=color_order[i % 4], label=str(key))
            if not self.zero_at_efermi:
                ylim = plt.ylim()
                plt.plot([self._doses[key]['efermi'], self._doses[key]['efermi']], ylim, color_order[i % 4] + '--', linewidth=2)

        plt.xlabel('Energies (eV)')
        plt.ylabel('Density of states')
        if xlim:
            plt.xlim(xlim)
        if ylim:
            plt.ylim(ylim)
        else:
<<<<<<< HEAD
            plt.plot(x, y, color=color_order[i % 4], label=str(key))

    plt.xlabel('Energies (eV)')
    plt.ylabel('Density of states')
    if xlim:
        plt.xlim(xlim)
    if ylim:
        plt.ylim(ylim)
    else:
        xlim = plt.xlim()
        relevanty = [p[1] for p in allpts if p[0] > xlim[0] and p[0] < xlim[1]]
        plt.ylim((min(relevanty), max(relevanty)))

    if zero_at_efermi:
        ylim = plt.ylim()
        plt.plot([0, 0], ylim, 'k--', linewidth=2)

    plt.legend()
    leg = plt.gca().get_legend()
    ltext = leg.get_texts()  # all the text.Text instance in the legend
    plt.setp(ltext, fontsize=30)
    #temp
    #plt.tight_layout()
    #plt.show()
    if file_name is not None:
        plt.plot()
        plt.savefig(file_name)
        plt.close()
    else:
=======
            xlim = plt.xlim()
            relevanty = [p[1] for p in allpts if p[0] > xlim[0] and p[0] < xlim[1]]
            plt.ylim((min(relevanty), max(relevanty)))

        if self.zero_at_efermi:
            ylim = plt.ylim()
            plt.plot([0, 0], ylim, 'k--', linewidth=2)

        plt.legend()
        leg = plt.gca().get_legend()
        ltext = leg.get_texts()  # all the text.Text instance in the legend
        plt.setp(ltext, fontsize=30)
        plt.tight_layout()
>>>>>>> 479db7e4
        plt.show()
<|MERGE_RESOLUTION|>--- conflicted
+++ resolved
@@ -445,12 +445,7 @@
         return "Complete DOS for " + str(self._structure)
 
 
-<<<<<<< HEAD
-def plot_dos(dos_dict, zero_at_efermi=True, stack=False, key_sort_func=None,
-             xlim=None, ylim=None, file_name=None):
-=======
 class DosPlotter(object):
->>>>>>> 479db7e4
     """
     Class for plotting DOSes.
     """
@@ -590,37 +585,6 @@
         if ylim:
             plt.ylim(ylim)
         else:
-<<<<<<< HEAD
-            plt.plot(x, y, color=color_order[i % 4], label=str(key))
-
-    plt.xlabel('Energies (eV)')
-    plt.ylabel('Density of states')
-    if xlim:
-        plt.xlim(xlim)
-    if ylim:
-        plt.ylim(ylim)
-    else:
-        xlim = plt.xlim()
-        relevanty = [p[1] for p in allpts if p[0] > xlim[0] and p[0] < xlim[1]]
-        plt.ylim((min(relevanty), max(relevanty)))
-
-    if zero_at_efermi:
-        ylim = plt.ylim()
-        plt.plot([0, 0], ylim, 'k--', linewidth=2)
-
-    plt.legend()
-    leg = plt.gca().get_legend()
-    ltext = leg.get_texts()  # all the text.Text instance in the legend
-    plt.setp(ltext, fontsize=30)
-    #temp
-    #plt.tight_layout()
-    #plt.show()
-    if file_name is not None:
-        plt.plot()
-        plt.savefig(file_name)
-        plt.close()
-    else:
-=======
             xlim = plt.xlim()
             relevanty = [p[1] for p in allpts if p[0] > xlim[0] and p[0] < xlim[1]]
             plt.ylim((min(relevanty), max(relevanty)))
@@ -634,5 +598,4 @@
         ltext = leg.get_texts()  # all the text.Text instance in the legend
         plt.setp(ltext, fontsize=30)
         plt.tight_layout()
->>>>>>> 479db7e4
         plt.show()
