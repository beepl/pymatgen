# coding: utf-8
"""Classes defining Abinit calculations."""
from __future__ import division, print_function, unicode_literals
import os
import time
import datetime
import shutil
import collections
import abc
import copy
import yaml
import six
import numpy as np

from pprint import pprint
from atomicfile import AtomicFile
from six.moves import map, zip, StringIO
from monty.termcolor import colored
from monty.serialization import loadfn
from monty.string import is_string, list_strings
from monty.io import FileLock
from monty.collections import AttrDict, Namespace
from monty.functools import lazy_property, return_none_if_raise
from pymatgen.core.units import  Memory #Time,
from pymatgen.util.string_utils import WildCard
from pymatgen.util.num_utils import maxloc
from pymatgen.serializers.json_coders import PMGSONable, json_pretty_dump, pmg_serialize
from .utils import File, Directory, irdvars_for_ext, abi_splitext, abi_extensions, FilepathFixer, Condition
from .strategies import StrategyWithInput, OpticInput
from .qadapters import make_qadapter, QueueAdapter
from .db import DBConnector
from . import abiinspect
<<<<<<< HEAD
from . import events
import inspect
from monty.json import MontyDecoder

try:
    from pydispatch import dispatcher
except ImportError:
    pass
=======
from . import events 
from pydispatch import dispatcher
>>>>>>> a5ddaee6


__author__ = "Matteo Giantomassi"
__copyright__ = "Copyright 2013, The Materials Project"
__version__ = "0.1"
__maintainer__ = "Matteo Giantomassi"

__all__ = [
    "TaskManager",
    "ParalHintsParser",
    "ScfTask",
    "NscfTask",
    "RelaxTask",
    "DdkTask",
    "PhononTask",
    "SigmaTask",
    "OpticTask",
    "AnaddbTask",
]

import logging
logger = logging.getLogger(__name__)


# Tools and helper functions.

def straceback():
    """Returns a string with the traceback."""
    import traceback
    return traceback.format_exc()


class GridFsFile(AttrDict):
    def __init__(self, path, fs_id=None, mode="b"):
        super(GridFsFile, self).__init__(path=path, fs_id=fs_id, mode=mode)


class NodeResults(dict, PMGSONable):
    """
    Dictionary used to store the most important results produced by a Node.
    """
    JSON_SCHEMA = {
        "type": "object",
        "properties": {
            "node_id": {"type": "integer", "required": True},
            "node_finalized": {"type": "boolean", "required": True},
            "node_history": {"type": "array", "required": True},
            "node_class": {"type": "string", "required": True},
            "node_name": {"type": "string", "required": True},
            "node_status": {"type": "string", "required": True},
            "in": {"type": "object", "required": True, "description": "dictionary with input parameters"},
            "out": {"type": "object", "required": True, "description": "dictionary with the output results"},
            "exceptions": {"type": "array", "required": True},
            "files": {"type": "object", "required": True},
        },
    }

    @classmethod
    def from_node(cls, node):
        """Initialize an instance of `NodeResults` from a `Node` subclass."""
        kwargs = dict(
            node_id=node.node_id,
            node_finalized=node.finalized,
            node_history=list(node.history),
            node_name=node.name, 
            node_class=node.__class__.__name__,
            node_status=str(node.status),
        )

        return node.Results(node, **kwargs)

    def __init__(self, node, **kwargs):
        super(NodeResults, self).__init__(**kwargs)
        self.node = node

        if "in" not in self: self["in"] = Namespace()
        if "out" not in self: self["out"] = Namespace()
        if "exceptions" not in self: self["exceptions"] = []
        if "files" not in self: self["files"] = Namespace()

    @property
    def exceptions(self):
        return self["exceptions"]

    @property
    def gridfs_files(self):
        """List with the absolute paths of the files to be put in GridFs."""
        return self["files"]

    def register_gridfs_files(self, **kwargs):
        """
        This function registers the files that will be saved in GridFS.
        kwargs is a dictionary mapping the key associated to the file (usually the extension)
        to the absolute path. By default, files are assumed to be in binary form, for formatted files
        one should pass a tuple ("filepath", "t").

        Example::

            results.register_gridfs(GSR="path/to/GSR.nc", text_file=("/path/to/txt_file", "t"))

        The GSR file is a binary file, whereas text_file is a text file.
        """
        d = {}
        for k, v in kwargs.items():
            mode = "b" 
            if isinstance(v, (list, tuple)): v, mode = v
            d[k] = GridFsFile(path=v, mode=mode)
            
        self["files"].update(d)
        return self

    def push_exceptions(self, *exceptions):
        for exc in exceptions:
            newstr = str(exc)
            if newstr not in self.exceptions:
                self["exceptions"] += [newstr,]

    @pmg_serialize
    def as_dict(self):
        return self.copy()
                                                                                
    @classmethod
    def from_dict(cls, d):
        return cls({k: v for k, v in d.items() if k not in ("@module", "@class")})

    def json_dump(self, filename):
        json_pretty_dump(self.as_dict(), filename)

    @classmethod
    def json_load(cls, filename):
        return cls.from_dict(loadfn(filename))

    def validate_json_schema(self):
        import validictory
        d = self.as_dict()
        try:
            validictory.validate(d, self.JSON_SCHEMA)
            return True
        except ValueError as exc:
            pprint(d)
            print(exc)
            return False

    def update_collection(self, collection):
        """
        Update a mongodb collection.
        """
        node = self.node 
        flow = node if node.is_flow else node.flow

        # Build the key used to store the entry in the document.
        key = node.name
        if node.is_task:
            key = "w" + str(node.pos[0]) + "_t" + str(node.pos[1])
        elif node.is_work:
            key = "w" + str(node.pos)

        db = collection.database

        # Save files with GridFs first in order to get the ID.
        if self.gridfs_files:
            import gridfs
            fs = gridfs.GridFS(db)
            for ext, gridfile in self.gridfs_files.items():
                logger.info("gridfs: about to put file:", str(gridfile))
                # Here we set gridfile.fs_id that will be stored in the mondodb document
                try:
                    with open(gridfile.path, "r" + gridfile.mode) as f:
                        gridfile.fs_id = fs.put(f, filename=gridfile.path)
                except IOError as exc:
                    logger.critical(str(exc))

        if flow.mongo_id is None:
            # Flow does not have a mongo_id, allocate doc for the flow and save its id.
            flow.mongo_id = collection.insert({})
            print("Creating flow.mongo_id", flow.mongo_id, type(flow.mongo_id))

        # Get the document from flow.mongo_id and update it.
        doc = collection.find_one({"_id": flow.mongo_id})
        if key in doc:
            raise ValueError("%s is already in doc!" % key)
        doc[key] = self.as_dict()

        collection.save(doc)
        #collection.update({'_id':mongo_id}, {"$set": doc}, upsert=False)


class TaskResults(NodeResults):

    JSON_SCHEMA = NodeResults.JSON_SCHEMA.copy() 
    JSON_SCHEMA["properties"] = {
        "executable": {"type": "string", "required": True},
    }

    @classmethod
    def from_node(cls, task):
        """Initialize an instance from an AbinitTask instance."""
        new = super(TaskResults, cls).from_node(task)

        new.update(
            executable=task.executable,
            #executable_version:
            #task_events=
            pseudos=task.strategy.pseudos.as_dict()
            #input=task.strategy
        )

        new.register_gridfs_files(
            run_abi=(task.input_file.path, "t"),
            run_abo=(task.output_file.path, "t"),
        )

        return new


class SparseHistogram(object):

    def __init__(self, items, key=None, num=None, step=None):
        if num is None and step is None:
            raise ValueError("Either num or step must be specified")

        from collections import defaultdict, OrderedDict

        values = [key(item) for item in items] if key is not None else items
        start, stop = min(values), max(values)
        if num is None:
            num = int((stop - start) / step)
            if num == 0: num = 1
        mesh = np.linspace(start, stop, num, endpoint=False)

        from monty.bisect import find_le

        hist = defaultdict(list)
        for item, value in zip(items, values):
            # Find rightmost value less than or equal to x.
            # hence each bin contains all items whose value is >= value
            pos = find_le(mesh, value)
            hist[mesh[pos]].append(item)

        #new = OrderedDict([(pos, hist[pos]) for pos in sorted(hist.keys(), reverse=reverse)])
        self.binvals = sorted(hist.keys())
        self.values = [hist[pos] for pos in self.binvals]
        self.start, self.stop, self.num = start, stop, num

    from pymatgen.util.plotting_utils import add_fig_kwargs
    @add_fig_kwargs
    def plot(self, ax=None, **kwargs):
        """
        Plot the histogram with matplotlib, returns `matplotlib figure
        """
        import matplotlib.pyplot as plt
        if ax is None:
            fig = plt.figure()
            ax = fig.add_subplot(1,1,1)
        else:
            fig = plt.gcf()

        yy = [len(v) for v in self.values]
        ax.plot(self.binvals, yy, **kwargs)

        return fig


import unittest
class SparseHistogramTest(unittest.TestCase):
    def test_sparse(self):
        items = [1, 2, 2.9, 4]
        hist = SparseHistogram(items, step=1)
        assert hist.binvals == [1.0, 2.0, 3.0] 
        assert hist.values == [[1], [2, 2.9], [4]]
        #hist.plot()

        hist = SparseHistogram([iv for iv in enumerate(items)], key=lambda t: t[1], step=1)
        assert hist.binvals == [1.0, 2.0, 3.0] 
        assert hist.values == [[(0, 1)], [(1, 2), (2, 2.9)], [(3, 4)]]


class ParalConf(AttrDict):
    """
    This object store the parameters associated to one 
    of the possible parallel configurations reported by ABINIT.
    Essentially it is a dictionary whose values can also be accessed 
    as attributes. It also provides default values for selected keys
    that might not be present in the ABINIT dictionary.

    Example:

        --- !Autoparal
        info: 
            version: 1
            autoparal: 1
            max_ncpus: 108
        configurations:
            -   tot_ncpus: 2         # Total number of CPUs
                mpi_ncpus: 2         # Number of MPI processes.
                omp_ncpus: 1         # Number of OMP threads (1 if not present)
                mem_per_cpu: 10      # Estimated memory requirement per MPI processor in Megabytes.
                efficiency: 0.4      # 1.0 corresponds to an "expected" optimal efficiency (strong scaling).
                vars: {              # Dictionary with the variables that should be added to the input.
                      varname1: varvalue1
                      varname2: varvalue2
                      }
            -
        ...

    For paral_kgb we have:
    nproc     npkpt  npspinor    npband     npfft    bandpp    weight   
       108       1         1        12         9         2        0.25
       108       1         1       108         1         2       27.00
        96       1         1        24         4         1        1.50
        84       1         1        12         7         2        0.25
    """
    _DEFAULTS = {
        "omp_ncpus": 1,     
        "mem_per_cpu": 0.0, 
        "vars": {}       
    }

    def __init__(self, *args, **kwargs):
        super(ParalConf, self).__init__(*args, **kwargs)
        
        # Add default values if not already in self.
        for k, v in self._DEFAULTS.items():
            if k not in self:
                self[k] = v

    def __str__(self):
        stream = StringIO()
        pprint(self, stream=stream)
        return stream.getvalue()

    # TODO: Change name in abinit
    # Remove tot_ncpus from Abinit
    @property
    def num_cores(self):
        return self.mpi_procs * self.omp_threads

    @property
    def mem_per_proc(self):
        return self.mem_per_cpu

    @property
    def mpi_procs(self):
        return self.mpi_ncpus

    @property
    def omp_threads(self):
        return self.omp_ncpus

    @property
    def speedup(self):
        """Estimated speedup reported by ABINIT."""
        return self.efficiency * self.num_cores

    @property
    def tot_mem(self):
        """Estimated total memory in Mbs (computed from mem_per_proc)"""
        return self.mem_per_proc * self.mpi_procs


class ParalHintsError(Exception):
    """Base error class for `ParalHints`."""


class ParalHintsParser(object):

    Error = ParalHintsError

    def __init__(self):
        # Used to push error strings.
        self._errors = collections.deque(maxlen=100)

    def add_error(self, errmsg):
        self._errors.append(errmsg)

    def parse(self, filename):
        """
        Read the `AutoParal` section (YAML format) from filename.
        Assumes the file contains only one section.
        """
        with abiinspect.YamlTokenizer(filename) as r:
            doc = r.next_doc_with_tag("!Autoparal")
            try:
                d = yaml.load(doc.text_notag)
                return ParalHints(info=d["info"], confs=d["configurations"])
            except:
                import traceback
                sexc = traceback.format_exc()
                err_msg = "Wrong YAML doc:\n%s\n\nException" % (doc.text, sexc)
                self.add_error(err_msg)
                logger.critical(err_msg)
                raise self.Error(err_msg)


class ParalHints(collections.Iterable):
    """
    Iterable with the hints for the parallel execution reported by ABINIT.
    """
    Error = ParalHintsError

    def __init__(self, info, confs):
        self.info = info
        self._confs = [ParalConf(**d) for d in confs]

    def __getitem__(self, key):
        return self._confs[key]

    def __iter__(self):
        return self._confs.__iter__()

    def __len__(self):
        return self._confs.__len__()

    def __str__(self):
        return "\n".join(str(conf) for conf in self)

    @lazy_property
    def max_cores(self):
        """Maximum number of cores."""
        return max(c.mpi_procs * c.omp_threads for c in self)

    @lazy_property
    def max_mem_per_proc(self):
        """Maximum memory per MPI process."""
        return max(c.mem_per_proc for c in self) 

    @lazy_property
    def max_speedup(self):
        """Maximum speedup."""
        return max(c.speedup for c in self) 

    @lazy_property
    def max_efficiency(self):
        """Maximum parallel efficiency."""
        return max(c.efficiency for c in self) 

    @pmg_serialize
    def as_dict(self, **kwargs):
        return {"info": self.info, "confs": self._confs}

    @classmethod
    def from_dict(cls, d):
        return cls(info=d["info"], confs=d["confs"])

    def copy(self):
        """Shallow copy of self."""
        return copy.copy(self)

    def select_with_condition(self, condition, key=None):
        """
        Remove all the configurations that do not satisfy the given condition.

            Args:
                condition: dict or :class:`Condition` object with operators expressed with a Mongodb-like syntax
                key: Selects the sub-dictionary on which condition is applied, e.g. key="vars"
                    if we have to filter the configurations depending on the values in vars
        """
        condition = Condition.as_condition(condition)
        new_confs = []

        for conf in self:
            # Select the object on which condition is applied
            obj = conf if key is None else AttrDict(conf[key])
            add_it = condition(obj=obj)
            #if key is "vars": print("conf", conf, "added:", add_it)
            if add_it: new_confs.append(conf)

        self._confs = new_confs

    def sort_by_efficiency(self, reverse=True):
        """Sort the configurations in place. items with highest efficiency come first"""
        self._confs.sort(key=lambda c: c.efficiency, reverse=reverse)

    def sort_by_speedup(self, reverse=True):
        """Sort the configurations in place. items with highest speedup come first"""
        self._confs.sort(key=lambda c: c.speedup, reverse=reverse)

    def sort_by_mem_per_proc(self, reverse=False):
        """Sort the configurations in place. items with lowest memory per proc come first."""
        # Avoid sorting if mem_per_cpu is not available.
        if any(c.mem_per_proc > 0.0 for c in self):
            self._confs.sort(key=lambda c: c.mem_per_proc, reverse=reverse)

    def multidimensional_optimization(self, priorities=("speedup", "efficiency")):
        # Mapping property --> options passed to sparse_histogram
        opts = dict(speedup=dict(step=1.0), efficiency=dict(step=0.1), mem_per_proc=dict(memory=1024))
        #opts = dict(zip(priorities, bin_widths))
                                                                                                   
        opt_confs = self._confs
        for priority in priorities:
            histogram = SparseHistogram(opt_confs, key=lambda c: getattr(c, priority), **opts[priority])
            pos = 0 if priority == "mem_per_proc" else -1
            opt_confs = histogram.values[pos]

        #histogram.plot(show=True, savefig="hello.pdf")
        return self.__class__(info=self.info, confs=opt_confs)

    #def histogram_efficiency(self, step=0.1):
    #    """Returns a :class:`SparseHistogram` with configuration grouped by parallel efficiency."""
    #    return SparseHistogram(self._confs, key=lambda c: c.efficiency, step=step)

    #def histogram_speedup(self, step=1.0):
    #    """Returns a :class:`SparseHistogram` with configuration grouped by parallel speedup."""
    #    return SparseHistogram(self._confs, key=lambda c: c.speedup, step=step)

    #def histogram_memory(self, step=1024):
    #    """Returns a :class:`SparseHistogram` with configuration grouped by memory."""
    #    return SparseHistogram(self._confs, key=lambda c: c.speedup, step=step)

    #def filter(self, qadapter):
    #    """Return a new list of configurations that can be executed on the `QueueAdapter` qadapter."""
    #    new_confs = [pconf for pconf in self if qadapter.can_run_pconf(pconf)]
    #    return self.__class__(info=self.info, confs=new_confs)

    def get_ordered_with_policy(self, policy, max_ncpus):
        """
        Sort and return a new list of configurations ordered according to the :class:`TaskPolicy` policy.
        """
        # Build new list since we are gonna change the object in place.
        hints = self.__class__(self.info, confs=[c for c in self if c.num_cores <= max_ncpus])

        # First select the configurations satisfying the condition specified by the user (if any)
        bkp_hints = hints.copy()
        if policy.condition:
            logger.info("Applying condition %s" % str(policy.condition))
            hints.select_with_condition(policy.condition)

            # Undo change if no configuration fullfills the requirements.
            if not hints:
                hints = bkp_hints
                logger.warning("Empty list of configurations after policy.condition")

        # Now filter the configurations depending on the values in vars
        bkp_hints = hints.copy()
        if policy.vars_condition:
            logger.info("Applying vars_condition %s" % str(policy.vars_condition))
            hints.select_with_condition(policy.vars_condition, key="vars")

            # Undo change if no configuration fullfills the requirements.
            if not hints:
                hints = bkp_hints
                logger.warning("Empty list of configurations after policy.vars_condition")

        if len(policy.autoparal_priorities) == 1:
            # Example: hints.sort_by_speedup()
            getattr(hints, "sort_by_" + policy.autoparal_priorities[0])()
        else:
            hints = hints.multidimensional_optimization(priorities=policy.autoparal_priorities)
            if len(hints) == 0: raise ValueError("len(hints) == 0")

        #TODO: make sure that num_cores == 1 is never selected when we have more than one configuration
        #if len(hints) > 1:
        #    hints.select_with_condition(dict(num_cores={"$eq": 1)))

        # Return final (orderded ) list of configurations (best first).
        return hints


class TaskPolicy(object):
    """
    This object stores the parameters used by the :class:`TaskManager` to 
    create the submission script and/or to modify the ABINIT variables 
    governing the parallel execution. A `TaskPolicy` object contains 
    a set of variables that specify the launcher, as well as the options
    and the condition used to select the optimal configuration for the parallel run 
    """
    @classmethod
    def as_policy(cls, obj):
        """
        Converts an object obj into a `:class:`TaskPolicy. Accepts:

            * None
            * TaskPolicy
            * dict-like object
        """
        if obj is None:
            # Use default policy.
            return TaskPolicy()
        else:
            if isinstance(obj, cls):
                return obj
            elif isinstance(obj, collections.Mapping):
                return cls(**obj) 
            else:
                raise TypeError("Don't know how to convert type %s to %s" % (type(obj), cls))

    def __init__(self, **kwargs):
        """
        Args:
            autoparal: Value of ABINIT autoparal input variable. 0 to disable the autoparal feature (default)
            condition: condition used to filter the autoparal configuration (Mongodb-like syntax)
            vars_condition: condition used to filter the list of Abinit variables suggested by autoparal (Mongodb-like syntax)
            precedence:
            autoparal_priorities:
        """
        self.autoparal = kwargs.pop("autoparal", 1)
        self.condition = Condition(kwargs.pop("condition", {}))
        self.vars_condition = Condition(kwargs.pop("vars_condition", {}))
        self.precedence = kwargs.pop("precedence", "autoparal_conf")
        #self.autoparal_priorities = kwargs.pop("autoparal_priorities", ["speedup", "efficiecy", "memory"]
        self.autoparal_priorities = kwargs.pop("autoparal_priorities", ["speedup"])

        if kwargs:
            raise ValueError("Found invalid keywords in policy section:\n %s" % str(kwargs.keys()))

        # Consistency check.
        if self.precedence not in ("qadapter", "autoparal_conf"):
            raise ValueError("Wrong value for policy.precedence, should be qadapter or autoparal_conf")

    def __str__(self):
        lines = []
        app = lines.append
        for k, v in self.__dict__.items():
            if k.startswith("_"):
                continue
            app("%s: %s" % (k, v))
        return "\n".join(lines)


class TaskManager(object):
    """
    A `TaskManager` is responsible for the generation of the job script and the submission 
    of the task, as well as for the specification of the parameters passed to the resource manager
    (e.g. Slurm, PBS ...) and/or the run-time specification of the ABINIT variables governing the parallel execution. 
    A `TaskManager` delegates the generation of the submission script and the submission of the task to the :class:`QueueAdapter`. 
    A `TaskManager` has a :class:`TaskPolicy` that governs the specification of the parameters for the parallel executions.
    Ideally, the TaskManager should be the **main entry point** used by the task to deal with job submission/optimization
    """
    YAML_FILE = "manager.yml"
    USER_CONFIG_DIR = os.path.join(os.getenv("HOME"), ".abinit", "abipy")

    ENTRIES = {"policy", "qadapters", "db_connector"}

    @classmethod
    def autodoc(cls):
        from .db import DBConnector
        s = """
# TaskManager configuration file (YAML Format)
# Main options:

policy: 

qadapters:  
    # List of qadapters objects (mandatory)
    -  # qadapter_1
    -  # qadapter_2

db_connector: # Connection to MongoDB database (optional)

##########################################
# Individual entries are documented below:
##########################################

"""
        s += "qadapter: " + QueueAdapter.autodoc() + "\n"
        s += "db_connector: " + DBConnector.autodoc()
        return s

    @classmethod
    def from_user_config(cls):
        """
        Initialize the :class:`TaskManager` from the YAML file 'taskmanager.yaml'.
        Search first in the working directory and then in the abipy configuration directory.

        Raises:
            RuntimeError if file is not found.
        """
        # Try in the current directory.
        path = os.path.join(os.getcwd(), cls.YAML_FILE)
        if os.path.exists(path):
            return cls.from_file(path)

        # Try in the configuration directory.
        path = os.path.join(cls.USER_CONFIG_DIR, cls.YAML_FILE)
        if os.path.exists(path):
            return cls.from_file(path)
    
        raise RuntimeError("Cannot locate %s neither in current directory nor in %s" % (cls.YAML_FILE, path))

    @classmethod
    def from_file(cls, filename):
        """Read the configuration parameters from the Yaml file filename."""
        try:
            with open(filename, "r") as fh:
                return cls.from_dict(yaml.load(fh))
        except Exception as exc:
            print("Error while reading TaskManager parameters from file %s\n" % filename)
            raise 
            #raise RuntimeError(msg + str(exc))

    @classmethod
    def from_string(cls, s):
        """Create an instance from string s containing a YAML dictionary."""
        return cls.from_dict(yaml.load(s))

    @classmethod
    def from_dict(cls, d):
        """Create an instance from a dictionary."""
        return cls(**{k: v for k, v in d.items() if k in cls.ENTRIES})

    def as_dict(self):
        return self._kwargs

    def __init__(self, **kwargs):
        """
        Args:
            policy:None
            qadapters:List of qadapters in YAML format
            db_connector:Dictionary with data used to connect to the database (optional)
        """
        # Keep a copy of kwargs
        self._kwargs = copy.deepcopy(kwargs)

        self.policy = TaskPolicy.as_policy(kwargs.pop("policy", None))

        # Initialize database connector (if specified)
        self.db_connector = DBConnector(**kwargs.pop("db_connector", {}))

        # Build list of QAdapters. Neglect entry if priority == 0 or `enabled: no"
        qads = []
        for d in kwargs.pop("qadapters"):
            if d.get("enabled", False): continue 
            qad = make_qadapter(**d)
            if qad.priority > 0:    
                qads.append(qad)
            elif qad.priority < 0:    
                raise ValueError("qadapter cannot have negative priority:\n %s" % qad)

        if not qads:
            raise ValueError("Received emtpy list of qadapters")
        #if len(qads) != 1:
        #    raise NotImplementedError("For the time being multiple qadapters are not supported! Please use one adapter")

        # Order qdapters according to priority.
        qads = sorted(qads, key=lambda q: q.priority)
        priorities = [q.priority for q in qads]
        if len(priorities) != len(set(priorities)):
            raise ValueError("Two or more qadapters have same priority. This is not allowed. Check taskmanager.yml")

        self._qads, self._qadpos = tuple(qads), 0

        if kwargs:
            raise ValueError("Found invalid keywords in the taskmanager file:\n %s" % str(list(kwargs.keys())))

    def to_shell_manager(self, mpi_procs=1):
        """
        Returns a new `TaskManager` with the same parameters as self but replace the :class:`QueueAdapter`
        with a :class:`ShellAdapter` with mpi_procs so that we can submit the job without passing through the queue.
        """
        my_kwargs = copy.deepcopy(self._kwargs)
        my_kwargs["policy"] = TaskPolicy(autoparal=0)

        for d in my_kwargs["qadapters"]:
            #print("before", d["queue"]["qtype"])
            d["queue"]["qtype"] = "shell"
            d["limits"]["min_cores"] = mpi_procs
            d["limits"]["max_cores"] = mpi_procs

        #print(my_kwargs)
        new = self.__class__(**my_kwargs)
        new.set_mpi_procs(mpi_procs)

        return new

    @property
    def has_queue(self):
        """True if we are submitting jobs via a queue manager."""
        return self.qadapter.QTYPE.lower() != "shell"

    @property
    def qads(self):
        """List of :class:`QueueAdapter` objects sorted according to priorities (highest comes first)"""
        return self._qads

    @property
    def qadapter(self):
        """The qadapter used to submit jobs."""
        return self._qads[self._qadpos]

    def select_qadapter(self, pconfs):
        """
        Given a list of parallel configurations, pconfs, this method select an `optimal` configuration
        according to some criterion as well as the :class:`QueueAdapter` to use.

        Args:
            pconfs: :class:`ParalHints` object with the list of parallel configurations

        Returns:
            :class:`ParallelConf` object with the `optimal` configuration.
        """
        # Order the list of configurations according to policy.
        policy, max_ncpus = self.policy, self.max_cores
        pconfs = pconfs.get_ordered_with_policy(policy, max_ncpus)

        if policy.precedence == "qadapter":
            # Try to run on the qadapter with the highest priority.
            for qadpos, qad in enumerate(self.qads):
                for pconf in pconfs:
                    if qad.can_run_pconf(pconf):
                        self._use_qadpos_pconf(qadpos, pconf)
                        return pconf

        elif policy.precedence == "autoparal_conf":
            # Try to run on the first pconf irrespectively of the priority of the qadapter.
            for pconf in pconfs:
                for qadpos, qad in enumerate(self.qads):
                   if qad.can_run_pconf(pconf):
                        self._use_qadpos_pconf(qadpos, pconf)
                        return pconf

        else:
            raise ValueError("Wrong value of policy.precedence = %s" % policy.precedence)

        # No qadapter could be found
        raise RuntimeError("Cannot find qadapter for this run!")

    def _use_qadpos_pconf(self, qadpos, pconf):
        """This function is called when we have accepted the :class:`ParalConf` pconf""" 
        self._qadpos = qadpos 

        # Change the number of MPI/OMP cores.
        self.set_mpi_procs(pconf.mpi_procs)
        if self.has_omp: self.set_omp_threads(pconf.omp_threads)
                                                                      
        # Set memory per proc.
        self.set_mem_per_proc(pconf.mem_per_proc)

    def __str__(self):
        """String representation."""
        lines = []
        app = lines.append
        #app("[Task policy]\n%s" % str(self.policy))

        for i, qad in enumerate(self.qads):
            app("[Qadapter %d]\n%s" % (i, str(qad)))
        app("Qadapter selected: %d" % self._qadpos)

        if self.has_db:
            app("[MongoDB database]:")
            app(str(self.db_connector))

        return "\n".join(lines)

    @property
    def has_db(self):
        """True if we are using MongoDB database"""
        return bool(self.db_connector)

    @property
    def has_omp(self):
        """True if we are using OpenMP parallelization."""
        return self.qadapter.has_omp

    @property
    def num_cores(self):
        """Total number of CPUs used to run the task."""
        return self.qadapter.num_cores

    @property
    def mpi_procs(self):
        """Number of MPI processes."""
        return self.qadapter.mpi_procs

    @property
    def mem_per_proc(self):
        """Memory per MPI process."""
        return self.qadapter.mem_per_proc

    @property
    def omp_threads(self):
        """Number of OpenMP threads"""
        return self.qadapter.omp_threads

    def deepcopy(self):
        """Deep copy of self."""
        return copy.deepcopy(self)

    def set_mpi_procs(self, mpi_procs):
        """Set the number of MPI nodes to use."""
        self.qadapter.set_mpi_procs(mpi_procs)

    def set_omp_threads(self, omp_threads):
        """Set the number of OpenMp threads to use."""
        self.qadapter.set_omp_threads(omp_threads)

    def set_mem_per_proc(self, mem_mb):
        """Set the memory (in Megabytes) per CPU."""
        self.qadapter.set_mem_per_proc(mem_mb)

    @property
    def max_cores(self):
        """
        Maximum number of cores that can be used.
        This value is mainly used in the autoparal part to get the list of possible configurations.
        """
        return max(q.max_cores for q in self.qads)

    def get_njobs_in_queue(self, username=None):
        """
        returns the number of jobs in the queue,
        returns None when the number of jobs cannot be determined.

        Args:
            username: (str) the username of the jobs to count (default is to autodetect)
        """
        return self.qadapter.get_njobs_in_queue(username=username)

    def cancel(self, job_id):
        """Cancel the job. Returns exit status."""
        return self.qadapter.cancel(job_id)

    def write_jobfile(self, task):
        """Write the submission script. return the path of the script"""
        script = self.qadapter.get_script_str(
            job_name=task.name, 
            launch_dir=task.workdir,
            executable=task.executable,
            qout_path=task.qout_file.path,
            qerr_path=task.qerr_file.path,
            stdin=task.files_file.path, 
            stdout=task.log_file.path,
            stderr=task.stderr_file.path,
        )

        # Write the script.
        with open(task.job_file.path, "w") as fh:
            fh.write(script)
            return task.job_file.path

    def launch(self, task):
        """
        Build the input files and submit the task via the :class:`Qadapter` 

        Args:
            task: :class:`TaskObject`
        
        Returns:
            Process object.
        """
        # Build the task 
        task.build()

        # Submit the task and save the queue id.
        task.set_status(task.S_SUB)
        script_file = self.write_jobfile(task)

        qjob, process = self.qadapter.submit_to_queue(script_file)
        task.set_qjob(qjob)

        return process

    def get_collection(self, **kwargs):
        """Return the MongoDB collection used to store the results."""
        return self.db_connector.get_collection(**kwargs)

    def increase_resources(self):
        # with GW calculations in mind with GW mem = 10, 
        # the response fuction is in memory and not distributed
        # we need to increas memory if jobs fail ...
        return self.qadapter.more_mem_per_proc()


# The code below initializes a counter from a file when the module is imported 
# and save the counter's updated value automatically when the program terminates 
# without relying on the application making an explicit call into this module at termination.
conf_dir = os.path.join(os.getenv("HOME"), ".abinit", "abipy")

if not os.path.exists(conf_dir):
    os.makedirs(conf_dir)

_COUNTER_FILE = os.path.join(conf_dir, "nodecounter")
del conf_dir

try:
    with open(_COUNTER_FILE, "r") as _fh:
        _COUNTER = int(_fh.read())

except IOError:
    _COUNTER = -1


def get_newnode_id():
    """
    Returns a new node identifier used both for `Task` and `Work` objects.

    .. warnings:
        The id is unique inside the same python process so be careful when 
        Works and Tasks are constructed at run-time or when threads are used.
    """
    global _COUNTER
    _COUNTER += 1
    return _COUNTER


def save_lastnode_id():
    """Save the id of the last node created."""
    with FileLock(_COUNTER_FILE):
        with AtomicFile(_COUNTER_FILE, mode="w") as fh:
            fh.write("%d" % _COUNTER)

import atexit
atexit.register(save_lastnode_id)


class FakeProcess(object):
    """
    This object is attached to a Task instance if the task has not been submitted
    This trick allows us to simulate a process that is still running so that 
    we can safely poll task.process.
    """
    def poll(self):
        return None

    def wait(self):
        raise RuntimeError("Cannot wait a FakeProcess")

    def communicate(self, input=None):
        raise RuntimeError("Cannot communicate with a FakeProcess")

    def kill(self):
        raise RuntimeError("Cannot kill a FakeProcess")

    @property
    def returncode(self):
        return None


class Product(object):
    """
    A product represents an output file produced by ABINIT instance.
    This file is needed to start another `Task` or another `Work`.
    """
    def __init__(self, ext, path):
        """
        Args:
            ext: ABINIT file extension
            path: (asbolute) filepath
        """
        if ext not in abi_extensions():
            raise ValueError("Extension %s has not been registered in the internal database" % str(ext))

        self.ext = ext
        self.file = File(path)

    @classmethod
    def from_file(cls, filepath):
        """Build a :class:`Product` instance from a filepath."""
        # Find the abinit extension.
        for i in range(len(filepath)):
            if filepath[i:] in abi_extensions():
                ext = filepath[i:]
                break
        else:
            raise ValueError("Cannot detect abinit extension in %s" % filepath)
        
        return cls(ext, filepath)

    def __str__(self):
        return "File=%s, Extension=%s, " % (self.file.path, self.ext)

    @property
    def filepath(self):
        """Absolute path of the file."""
        return self.file.path

    def connecting_vars(self):
        """
        Returns a dictionary with the ABINIT variables that 
        must be used to make the code use this file.
        """
        return irdvars_for_ext(self.ext)


class Dependency(object):
    """
    This object describes the dependencies among the nodes of a calculation.

    A `Dependency` consists of a `Node` that produces a list of products (files) 
    that are used by the other nodes (`Task` or `Work`) to start the calculation.
    One usually creates the object by calling work.register 

    Example:

        # Register the SCF task in work.
        scf_task = work.register(scf_strategy)

        # Register the NSCF calculation and its dependency on the SCF run via deps.
        nscf_task = work.register(nscf_strategy, deps={scf_task: "DEN"})
    """
    def __init__(self, node, exts=None):
        """
        Args:
            node: The task or the worfklow associated to the dependency or string with a filepath.
            exts: Extensions of the output files that are needed for running the other tasks.
        """
        self._node = Node.as_node(node)

        if exts and is_string(exts):
            exts = exts.split()

        self.exts = exts or []

    def __hash__(self):
        return hash(self._node)

    def __repr__(self):
        return "node %s will produce: %s " % (repr(self.node), repr(self.exts))

    def __str__(self):
        return "node %s will produce: %s " % (str(self.node), str(self.exts))

    @property
    def info(self):
        return str(self.node)

    @property
    def node(self):
        """The :class:`Node` associated to the dependency."""
        return self._node

    @property
    def status(self):
        """The status of the dependency, i.e. the status of the :class:`Node`."""
        return self.node.status

    @lazy_property
    def products(self):
        """List of output files produces by self."""
        _products = []
        for ext in self.exts:
            prod = Product(ext, self.node.opath_from_ext(ext))
            _products.append(prod)

        return _products

    def connecting_vars(self):
        """
        Returns a dictionary with the variables that must be added to the 
        input file in order to connect this :class:`Node` to its dependencies.
        """
        vars = {}
        for prod in self.products:
            vars.update(prod.connecting_vars())

        return vars

    def get_filepaths_and_exts(self):
        """Returns the paths of the output files produced by self and its extensions"""
        filepaths = [prod.filepath for prod in self.products]
        exts = [prod.ext for prod in self.products]

        return filepaths, exts


def _2attrs(item):
    return item if item is None or isinstance(list, tuple) else (item,)


class Status(int):
    """This object is an integer representing the status of the `Node`."""

    # Possible status of the node. See monty.termocolor for the meaning of color, on_color and attrs.
    _STATUS_INFO = [
        #(value, name, color, on_color, attrs)
        (1,  "Initialized",   None     , None, None),         # Node has been initialized
        (2,  "Locked",        None     , None, None),         # Task is locked an must be explicitly unlocked by an external subject (Work).
        (3,  "Ready",         None     , None, None),         # Node is ready i.e. all the depencies of the node have status S_OK
        (4,  "Submitted",     "blue"   , None, None),         # Node has been submitted (The `Task` is running or we have started to finalize the Work)
        (5,  "Running",       "magenta", None, None),         # Node is running.
        (6,  "Done",          None     , None, None),         # Node done, This does not imply that results are ok or that the calculation completed successfully
        (7,  "AbiCritical",   "red"    , None, None),         # Node raised an Error by ABINIT.
        (8,  "QCritical",     "red"    , "on_white", None),   # Node raised an Error by submitting submission script, or by executing it
        (9,  "Unconverged",   "red"    , "on_yellow", None),  # This usually means that an iterative algorithm didn't converge.
        (10, "Error",         "red"    , None, None),         # Node raised an unrecoverable error, usually raised when an attempt to fix one of other types failed.
        (11, "Completed",     "green"  , None, None),         # Execution completed successfully.
        #(11, "Completed",     "green"  , None, "underline"),   
    ]
    _STATUS2STR = collections.OrderedDict([(t[0], t[1]) for t in _STATUS_INFO])
    _STATUS2COLOR_OPTS = collections.OrderedDict([(t[0], {"color": t[2], "on_color": t[3], "attrs": _2attrs(t[4])}) for t in _STATUS_INFO])

    def __repr__(self):
        return "<%s: %s, at %s>" % (self.__class__.__name__, str(self), id(self))

    def __str__(self):
        """String representation."""
        return self._STATUS2STR[self]

    @classmethod
    def as_status(cls, obj):
        """Convert obj into Status."""
        return obj if isinstance(obj, cls) else cls.from_string(obj)

    @classmethod
    def from_string(cls, s):
        """Return a `Status` instance from its string representation."""
        for num, text in cls._STATUS2STR.items():
            if text == s:
                return cls(num)
        else:
            raise ValueError("Wrong string %s" % s)

    @property
    def is_critical(self):
        """True if status is critical."""
        return str(self) in ("AbiCritical", "QCritical", "Uncoverged", "Error") 

    @property
    def color_opts(self):
        return self._STATUS2COLOR_OPTS[self]

    @property
    def colored(self):
        """Return colorized text used to print the status if the stream supports it."""
        return colored(str(self), **self.color_opts) 


class Node(six.with_metaclass(abc.ABCMeta, object)):
    """
    Abstract base class defining the interface that must be 
    implemented by the nodes of the calculation.

    Nodes are hashable and can be tested for equality
    (hash uses the node identifier, whereas eq uses workdir).
    """
    Results = NodeResults

    # Possible status of the node.
    S_INIT = Status.from_string("Initialized")
    S_LOCKED = Status.from_string("Locked")
    S_READY = Status.from_string("Ready")
    S_SUB = Status.from_string("Submitted")
    S_RUN = Status.from_string("Running")
    S_DONE = Status.from_string("Done")
    S_ABICRITICAL = Status.from_string("AbiCritical")
    S_QCRITICAL = Status.from_string("QCritical")
    S_UNCONVERGED = Status.from_string("Unconverged")
    S_ERROR = Status.from_string("Error")
    S_OK = Status.from_string("Completed")

    ALL_STATUS = [
        S_INIT,
        S_LOCKED,
        S_READY,
        S_SUB,
        S_RUN,
        S_DONE,
        S_ABICRITICAL,
        S_QCRITICAL,
        S_UNCONVERGED,
        S_ERROR,
        S_OK,
    ]

    def __init__(self):
        # Node identifier.
        self._node_id = get_newnode_id()

        # List of dependencies
        self._deps = []

        # List of files (products) needed by this node.
        self._required_files = []

        # Used to push additional info during the execution. 
        self.history = collections.deque(maxlen=100)

        # Set to true if the node has been finalized.
        self._finalized = False
        self._status = self.S_INIT

    def __eq__(self, other):
        if not isinstance(other, Node): return False

        #return self.node_id == other.node_id and 
        return (self.__class__ == other.__class__ and 
                self.workdir == other.workdir)

    def __ne__(self, other):
        return not self.__eq__(other)

    def __hash__(self):
        return hash(self.node_id)

    def __repr__(self):
        try:
            return "<%s, node_id %s, workdir=%s>" % (
                self.__class__.__name__, self.node_id, os.path.relpath(self.workdir))

        except AttributeError:
            # this usually happens when workdir has not been initialized
            return "<%s, node_id %s, workdir=None>" % (self.__class__.__name__, self.node_id)
                                                                                            
    def __str__(self):
        try:
            return "<%s, workdir=%s>" % (self.__class__.__name__, os.path.relpath(self.workdir))
        except AttributeError:
            # this usually happens when workdir has not been initialized
            return "<%s, workdir=None>" % self.__class__.__name__

    @classmethod
    def as_node(cls, obj):
        """
        Convert obj into a Node instance.

        Return:
            obj if obj is a Node instance,
            cast obj to :class:`FileNode` instance of obj is a string.
            None if obj is None
        """
        if isinstance(obj, cls):
            return obj
        elif is_string(obj):
            # Assume filepath.
            return FileNode(obj)
        elif obj is None:
            return obj
        else:
            raise TypeError("Don't know how to convert %s to Node instance." % obj)

    @property
    def name(self):
        """
        The name of the node 
        (only used for facilitating its identification in the user interface).
        """
        try:
            return self._name
        except AttributeError:
            return os.path.relpath(self.workdir)

    def set_name(self, name):
        """Set the name of the Node."""
        self._name = name

    @property
    def node_id(self):
        """Node identifier."""
        return self._node_id
                                                         
    def set_node_id(self, node_id):
        """Set the node identifier. Use it carefully!"""
        self._node_id = node_id

    @property
    def finalized(self):
        """True if the `Work` has been finalized."""
        return self._finalized

    @finalized.setter
    def finalized(self, boolean):
        self._finalized = boolean
        self.history.append("Finalized on %s" % time.asctime())

    @property
    def str_history(self):
        """String representation of history."""
        return "\n".join(self.history)

    @property
    def is_file(self):
        """True if this node is a file"""
        return isinstance(self, FileNode)

    @property
    def is_task(self):
        """True if this node is a Task"""
        return isinstance(self, Task)

    @property
    def is_work(self):
        """True if this node is a Work"""
        from .works import Work
        return isinstance(self, Work)

    @property
    def is_flow(self):
        """True if this node is a Flow"""
        from .flows import Flow
        return isinstance(self, Flow)

    @property
    def has_subnodes(self):
        """True if self contains sub-nodes e.g. `Work` object."""
        return isinstance(self, collections.Iterable)

    @property
    def deps(self):
        """
        List of `Dependency` objects defining the dependencies 
        of this `Node`. Empty list if this `Node` does not have dependencies.
        """
        return self._deps

    def add_deps(self, deps):
        """
        Add a list of dependencies to the :class:`Node`.

        Args:
            deps: List of :class:`Dependency` objects specifying the dependencies of the node.
                  or dictionary mapping nodes to file extensions e.g. {task: "DEN"}
        """
        if isinstance(deps, collections.Mapping):
            # Convert dictionary into list of dependencies.
            deps = [Dependency(node, exts) for node, exts in deps.items()]

        # We want a list
        if not isinstance(deps, (list, tuple)):
            deps = [deps]

        assert all(isinstance(d, Dependency) for d in deps)

        # Add the dependencies to the node
        self._deps.extend(deps)

        if self.has_subnodes:
            # This means that the node contains sub-nodes 
            # that should inherit the same dependency.
            for task in self:
                task.add_deps(deps)

    def remove_deps(self, deps):
        """
        Remove a list of dependencies from the :class:`Node`.

        Args:
            deps: List of :class:`Dependency` objects specifying the  dependencies of the node.
        """
        if not isinstance(deps, (list, tuple)):
            deps = [deps]
                                                                                      
        assert all(isinstance(d, Dependency) for d in deps)

        self._deps = [d for d in self._deps if d not in deps]
                                                                                      
        if self.has_subnodes:
            # This means that the node consists of sub-nodes 
            # that should remove the same list of dependencies.
            for task in self:
                task.remove_deps(deps)                                                                                                                                        

    @property
    def deps_status(self):
        """Returns a list with the status of the dependencies."""
        if not self.deps:
            return [self.S_OK]
                                                                  
        return [d.status for d in self.deps]

    def depends_on(self, other):
        """True if this node depends on the other node."""
        return other in [d.node for d in self.deps]

    def get_parents(self):
        """Return the list of nodes in the :class:`Flow` required by this :class:`Node`"""
        parents = []
        for work in self.flow:
            if self.depends_on(work): parents.append(work)
            for task in work:
                if self.depends_on(task): parents.append(task)
        return parents

    def get_children(self):
        """Return the list of nodes in the :class:`Flow` that depends on this :class:`Node`"""
        children = []
        for work in self.flow:
            if work.depends_on(self): children.append(work)
            for task in work:
                if task.depends_on(self): children.append(task)
        return children

    def str_deps(self):
        """Return the string representation of the dependencies of the node."""
        lines = []
        app = lines.append

        app("Dependencies of node %s:" % str(self))
        for i, dep in enumerate(self.deps):
            app("%d) %s, status=%s" % (i, dep.info, str(dep.status)))

        return "\n".join(lines)

    def set_cleanup_exts(self, exts=None):
        """
        Set the list of file extensions that should be removed when the task reaches S_OK.

            Args:
                exts: List of file extensions, if exts is None a default list is provided.
        """
        if exts is None: exts = ["WFK", "SUS", "SCR"]
        self._cleanup_exts = set(exts)

    @property
    def cleanup_exts(self):
        """Set of file extensions to remove."""
        try:
            return self._cleanup_exts
        except AttributeError:
            return set()

    def set_user_info(self, *args, **kwargs):
        """
        Store additional info provided by the user in self.user_info

        .. warning::

            The objects stored in the dict must support pickle.
        """
        if not hasattr(self, "_user_info"): self._user_info = {}
        self._user_info.update(*args, **kwargs)

    @property
    def user_info(self):
        """Returns an :class:`AttrDict` with the variables stored in self._user_info."""
        try:
            return AttrDict(**self._user_info)
        except AttributeError:
            return {}

    #@abc.abstractmethod
    #def set_status(self, status, info_msg=None):
    #    """
    #    Set and return the status of the None
    #                                                                                     
    #    Args:
    #        status: Status object or string representation of the status
    #        info_msg: string with human-readable message used in the case of errors (optional)
    #    """

    @abc.abstractproperty
    def status(self):
        """The status of the `Node`."""

    @abc.abstractmethod
    def check_status(self):
        """Check the status of the `Node`."""


class FileNode(Node):
    """
    A Node that consists of a file. May be not yet existing

    Mainly used to connect `Tasks` to external files produced in previous runs
    """
    def __init__(self, filename):
        super(FileNode, self).__init__()
        self.filepath = os.path.abspath(filename)

        # Directories with input|output|temporary data.
        self.workdir = os.path.dirname(self.filepath)

        self.indir = Directory(self.workdir)
        self.outdir = Directory(self.workdir)
        self.tmpdir = Directory(self.workdir)

    @property
    def products(self):
        return [Product.from_file(self.filepath)]

    def opath_from_ext(self, ext):
        return self.filepath

    @property
    def status(self):
        return self.S_OK if os.path.exists(self.filepath) else self.S_ERROR

    def check_status(self):
        return self.status

    def get_results(self, **kwargs):
        results = super(FileNode, self).get_results(**kwargs)
        #results.register_gridfs_files(self.filepath=self.filepath)
        return results


class TaskError(Exception):
    """Base Exception for `Task` methods"""


class TaskRestartError(TaskError):
    """Exception raised while trying to restart the `Task`."""


class Task(six.with_metaclass(abc.ABCMeta, Node)):
    """A Task is a node that performs some kind of calculation."""
    # Use class attributes for TaskErrors so that we don't have to import them.
    Error = TaskError
    RestartError = TaskRestartError

    # List of `AbinitEvent` subclasses that are tested in the not_converged method. 
    # Subclasses should provide their own list if they need to check the converge status.
    CRITICAL_EVENTS = [
    ]

    # Prefixes for Abinit (input, output, temporary) files.
    Prefix = collections.namedtuple("Prefix", "idata odata tdata")
    pj = os.path.join

    prefix = Prefix(pj("indata", "in"), pj("outdata", "out"), pj("tmpdata", "tmp"))
    del Prefix, pj

    def __init__(self, strategy, workdir=None, manager=None, deps=None):
        """
        Args:
            strategy: Input file or :class:`Strategy` instance defining the calculation.
            workdir: Path to the working directory.
            manager: :class:`TaskManager` object.
            deps: Dictionary specifying the dependency of this node.
                  None means that this obj has no dependency.
        """
        # Init the node
        super(Task, self).__init__()

        # Save the strategy to use to generate the input file.
        # FIXME
        #self.strategy = strategy.deepcopy()
        self.strategy = strategy
                                                               
        if workdir is not None:
            self.set_workdir(workdir)
                                                               
        if manager is not None:
            self.set_manager(manager)

        # Handle possible dependencies.
        if deps:
            deps = [Dependency(node, exts) for (node, exts) in deps.items()]
            self.add_deps(deps)

        # Use to compute the wall-time
        self.start_datetime, self.stop_datetime = None, None

        # Count the number of restarts.
        self.num_restarts = 0

        self._qjob = None
        self.queue_errors = []
        self.abi_errors = []

    def __getstate__(self):
        """
        Return state is pickled as the contents for the instance.
                                                                                      
        In this case we just remove the process since Subprocess objects cannot be pickled.
        This is the reason why we have to store the returncode in self._returncode instead
        of using self.process.returncode.
        """
        return {k: v for k, v in self.__dict__.items() if k not in ["_process"]}

    def set_workdir(self, workdir, chroot=False):
        """Set the working directory. Cannot be set more than once unless chroot is True"""
        if not chroot and hasattr(self, "workdir") and self.workdir != workdir:
                raise ValueError("self.workdir != workdir: %s, %s" % (self.workdir,  workdir))

        self.workdir = os.path.abspath(workdir)

        # Files required for the execution.
        self.input_file = File(os.path.join(self.workdir, "run.abi"))
        self.output_file = File(os.path.join(self.workdir, "run.abo"))
        self.files_file = File(os.path.join(self.workdir, "run.files"))
        self.job_file = File(os.path.join(self.workdir, "job.sh"))
        self.log_file = File(os.path.join(self.workdir, "run.log"))
        self.stderr_file = File(os.path.join(self.workdir, "run.err"))
        self.start_lockfile = File(os.path.join(self.workdir, "__startlock__"))

        # Directories with input|output|temporary data.
        self.indir = Directory(os.path.join(self.workdir, "indata"))
        self.outdir = Directory(os.path.join(self.workdir, "outdata"))
        self.tmpdir = Directory(os.path.join(self.workdir, "tmpdata"))

        # stderr and output file of the queue manager. Note extensions.
        self.qerr_file = File(os.path.join(self.workdir, "queue.qerr"))
        self.qout_file = File(os.path.join(self.workdir, "queue.qout"))

    def set_manager(self, manager):
        """Set the `TaskManager` to use to launch the Task."""
        self.manager = manager.deepcopy()

        # TODO
        # Select adapters associated to the Task class
        #keep = []
        #for i, qad in enumerate(self.manager.qads):
        #    if self.__class__.__name__ in qad.task_classes:
        #        keep.append(i)
        #if keep:
        #    self._qads = [self._qads[i] for i in keep]
        #    self._qadpos = 0

    @property
    def work(self):
        """The Work containing this `Task`."""
        return self._work

    def set_work(self, work):
        """Set the Work associated to this `Task`."""
        if not hasattr(self, "_work"):
            self._work = work
        else: 
            if self._work != work:
                raise ValueError("self._work != work")

    @property
    def flow(self):
        """The :class:`Flow` containing this `Task`."""
        return self.work.flow

    @lazy_property
    def pos(self):
        """The position of the task in the :class:`Flow`"""
        for i, task in enumerate(self.work):
            if self == task: 
                return (self.work.pos, i)
        raise ValueError("Cannot find the position of %s in flow %s" % (self, self.flow))

    @property
    def pos_str(self):
        """String representation of self.pos"""
        return "w" + str(self.pos[0]) + "_t" + str(self.pos[1])

    def get_inpvar(self, varname):
        """Return the value of the ABINIT variable varname, None if not present.""" 
        if hasattr(self.strategy, "abinit_input"):
            return self.strategy.abinit_input[0].get(varname)
        else:
            raise NotImplementedError("get_var for HTC interface!")

    def make_input(self, with_header=False):
        """Construct the input file of the calculation."""
        s = self.strategy.make_input()
        if with_header: s = str(self) + "\n" + s
        return s

    def ipath_from_ext(self, ext):
        """
        Returns the path of the input file with extension ext.
        Use it when the file does not exist yet.
        """
        return os.path.join(self.workdir, self.prefix.idata + "_" + ext)

    def opath_from_ext(self, ext):
        """
        Returns the path of the output file with extension ext.
        Use it when the file does not exist yet.
        """
        return os.path.join(self.workdir, self.prefix.odata + "_" + ext)

    @abc.abstractproperty
    def executable(self):
        """
        Path to the executable associated to the task (internally stored in self._executable).
        """

    def set_executable(self, executable):
        """Set the executable associate to this task."""
        self._executable = executable

    @property
    def process(self):
        try:
            return self._process
        except AttributeError:
            # Attach a fake process so that we can poll it.
            return FakeProcess()

    @property
    def is_completed(self):
        """True if the task has been executed."""
        return self.status >= self.S_DONE

    @property
    def can_run(self):
        """The task can run if its status is < S_SUB and all the other dependencies (if any) are done!"""
        all_ok = all([stat == self.S_OK for stat in self.deps_status])
        #print("can_run: all_ok ==  ",all_ok)
        return self.status < self.S_SUB and all_ok

    def not_converged(self):
        """Return True if the calculation is not converged."""
        report = self.get_event_report()
        return report.filter_types(self.CRITICAL_EVENTS)

    def run_etime(self):
        """
        String with the wall-time

        ...note::

            The clock starts when self.status becomes S_RUN.
            thus run_etime does not correspond to the effective wall-time.
        """
        # FIXME: This does not work as expected!
        s = "None"
        if self.start_datetime is not None:
            stop = self.stop_datetime
            if stop is None:
                stop = datetime.datetime.now()

            # Compute time-delta, convert to string and remove microseconds (in any)
            s = str(stop - self.start_datetime)
            microsec = s.find(".")
            if microsec != -1: s = s[:microsec]

        return s

    def cancel(self):
        """Cancel the job. Returns 1 if job was cancelled."""
        if self.queue_id is None: return 0 
        if self.status >= self.S_DONE: return 0 

        exit_status = self.manager.cancel(self.queue_id)
        if exit_status != 0: return 0

        # Remove output files and reset the status.
        self.reset()
        return 1

    def _on_done(self):
        self.fix_ofiles()

    def _on_ok(self):
        # Read timing data.
        #self.read_timing()
        # Fix output file names.
        self.fix_ofiles()
        # Get results
        results = self.on_ok()
        # Set internal flag.
        self._finalized = True

        return results

    def on_ok(self):
        """
        This method is called once the `Task` has reached status S_OK. 
        Subclasses should provide their own implementation

        Returns:
            Dictionary that must contain at least the following entries:
                returncode:
                    0 on success. 
                message: 
                    a string that should provide a human-readable description of what has been performed.
        """
        return dict(returncode=0, message="Calling on_all_ok of the base class!")

    def fix_ofiles(self):
        """
        This method is called when the task reaches S_OK.
        It changes the extension of particular output files
        produced by Abinit so that the 'official' extension
        is preserved e.g. out_1WF14 --> out_1WF
        """
        filepaths = self.outdir.list_filepaths()
        logger.info("in fix_ofiles with filepaths %s" % filepaths) 

        old2new = FilepathFixer().fix_paths(filepaths)

        for old, new in old2new.items():
            logger.debug("will rename old %s to new %s" % (old, new))
            os.rename(old, new)

    def _restart(self, submit=True):
        """
        Called by restart once we have finished preparing the task for restarting.

        Return: 
            True if task has been restarted
        """
        self.set_status(self.S_READY, info_msg="Restarted on %s" % time.asctime())

        # Increase the counter.
        self.num_restarts += 1
        self.history.append("Restarted on %s, num_restarts %d" % (time.asctime(), self.num_restarts))

        if submit:
            # Remove the lock file
            self.start_lockfile.remove()
            # Relaunch the task.
            fired = self.start()
            if not fired:
                self.history.append("[%s], restart failed" % time.asctime())
        else:
            fired = False

        return fired

    def restart(self):
        """
        Restart the calculation.  Subclasses should provide a concrete version that 
        performs all the actions needed for preparing the restart and then calls self._restart
        to restart the task. The default implementation is empty.

        Returns:
            1 if job was restarted, 0 otherwise.
        """
        logger.debug("Calling the **empty** restart method of the base class")
        return 0

    def poll(self):
        """Check if child process has terminated. Set and return returncode attribute."""
        self._returncode = self.process.poll()

        if self._returncode is not None:
            self.set_status(self.S_DONE)

        return self._returncode

    def wait(self):
        """Wait for child process to terminate. Set and return returncode attribute."""
        self._returncode = self.process.wait()
        self.set_status(self.S_DONE)

        return self._returncode

    def communicate(self, input=None):
        """
        Interact with process: Send data to stdin. Read data from stdout and stderr, until end-of-file is reached. 
        Wait for process to terminate. The optional input argument should be a string to be sent to the 
        child process, or None, if no data should be sent to the child.

        communicate() returns a tuple (stdoutdata, stderrdata).
        """
        stdoutdata, stderrdata = self.process.communicate(input=input)
        self._returncode = self.process.returncode
        self.set_status(self.S_DONE)

        return stdoutdata, stderrdata 

    def kill(self):
        """Kill the child."""
        self.process.kill()
        self.set_status(self.S_ERROR)
        self._returncode = self.process.returncode

    @property
    def returncode(self):
        """
        The child return code, set by poll() and wait() (and indirectly by communicate()). 
        A None value indicates that the process hasn't terminated yet.
        A negative value -N indicates that the child was terminated by signal N (Unix only).
        """
        try: 
            return self._returncode
        except AttributeError:
            return 0

    def reset(self):
        """
        Reset the task status. Mainly used if we made a silly mistake in the initial
        setup of the queue manager and we want to fix it and rerun the task.

        Returns:
            0 on success, 1 if reset failed.
        """
        # Can only reset tasks that are done.
        if self.status < self.S_DONE: return 1

        # Remove output files otherwise the EventParser will think the job is still running
        self.output_file.remove()
        self.log_file.remove()
        self.stderr_file.remove()
        self.start_lockfile.remove()
        self.qerr_file.remove()
        self.qout_file.remove()

        self.set_status(self.S_INIT, info_msg="Reset on %s" % time.asctime())
        self.set_qjob(None)

        # TODO send a signal to the flow 
        #self.work.check_status()
        return 0

    @property
    @return_none_if_raise(AttributeError)
    def queue_id(self):
        """Queue identifier returned by the Queue manager. None if not set"""
        return self.qjob.qid

    @property
    @return_none_if_raise(AttributeError)
    def qname(self):
        """Queue name identifier returned by the Queue manager. None if not set"""
        return self.qjob.qname

    @property
    def qjob(self):
        return self._qjob

    def set_qjob(self, qjob):
        """Set info on queue after submission."""
        self._qjob = qjob

    @property
    def has_queue(self):
        """True if we are submitting jobs via a queue manager."""
        return self.manager.qadapter.QTYPE.lower() != "shell"

    @property
    def num_cores(self):
        """Total number of CPUs used to run the task."""
        return self.manager.num_cores
                                                         
    @property
    def mpi_procs(self):
        """Number of CPUs used for MPI."""
        return self.manager.mpi_procs
                                                         
    @property
    def omp_threads(self):
        """Number of CPUs used for OpenMP."""
        return self.manager.omp_threads

    @property
    def mem_per_proc(self):
        """Memory per MPI process."""
        return Memory(self.manager.mem_per_proc, "Mb")

    @property
    def status(self):
        """Gives the status of the task."""
        return self._status

    def set_status(self, status, info_msg=None):
        """
        Set and return the status of the task.

        Args:
            status: Status object or string representation of the status
            info_msg: string with human-readable message used in the case of errors (optional)
        """
        status = Status.as_status(status)

        changed = True
        if hasattr(self, "_status"):
            changed = (status != self._status)

        self._status = status

        if status == self.S_RUN:
            # Set start_datetime when the task enters S_RUN
            if self.start_datetime is None:
                self.start_datetime = datetime.datetime.now()

        # Add new entry to history only if the status has changed.
        if changed:
            if status == self.S_SUB: 
                self._submission_time = time.time()
                self.history.append("Submitted on %s" % time.asctime())

            if status == self.S_OK:
                self.history.append("Completed on %s" % time.asctime())

            if status == self.S_ABICRITICAL:
                self.history.append("Error info:\n %s" % str(info_msg))

        if status == self.S_DONE:
            self.stop_datetime = datetime.datetime.now()

            # Execute the callback
            self._on_done()
                                                                                
        if status == self.S_OK:
            # Finalize the task.
            if not self.finalized:
                self._on_ok()
                # here we remove the output files of the task and of its parents.
                if self.cleanup_exts: self.clean_output_files()
                                                                                
            logger.debug("Task %s broadcasts signal S_OK" % self)
            dispatcher.send(signal=self.S_OK, sender=self)

        return status

    def check_status(self):
        """
        This function checks the status of the task by inspecting the output and the
        error files produced by the application and by the queue manager.

        The process
        1) see it the job is blocked
        2) see if an error occured at submitting the job the job was submitted, TODO these problems can be solved
        3) see if there is output
        4) see if abinit reports problems
        5) see if both err files exist and are empty
        6) no output and no err files, the job must still be running
        7) try to find out what caused the problems
        8) there is a problem but we did not figure out what ...
        9) the only way of landing here is if there is a output file but no err files...
        """

        # 1) A locked task can only be unlocked by calling set_status explicitly.
        # an errored task, should not end up here but just to be sure
        black_list = (self.S_LOCKED, self.S_ERROR)
        if self.status in black_list:
            return

        # 2) Check the returncode of the process (the process of submitting the job) first.
        # this point type of problem should also be handled by the scheduler error parser
        if self.returncode != 0:
            # The job was not submitter properly
            info_msg = "return code %s" % self.returncode
            return self.set_status(self.S_QCRITICAL, info_msg=info_msg)           

        #        err_msg = None
        #            if not self.stderr_file.exists and not self.qerr_file.exists:
        #                # The job is still in the queue.
        #                return self.status
        #
        #            else:
        #                # Analyze the standard error of the executable:
        #                if self.stderr_file.exists:
        #                    err_msg = self.stderr_file.read()
        #                    if err_msg:
        #                        logger.critical("%s: executable stderr:\n %s" % (self, err_msg))
        #                        return self.set_status(self.S_ERROR, info_msg=err_msg)
        #
        #                # Analyze the error file of the resource manager.
        #                if self.qerr_file.exists:
        #                    err_msg = self.qerr_file.read()
        #                    if err_msg:
        #                        logger.critical("%s: queue stderr:\n %s" % (self, err_msg))
        #                        return self.set_status(self.S_ERROR, info_msg=err_msg)
        #
        #                return self.status
        #
        #        # Check if the run completed successfully.
        #        report = self.get_event_report()
        #
        #        if report.run_completed:
        #            # Check if the calculation converged.
        #            not_ok = self.not_converged()

        #            if not_ok:
        #                return self.set_status(self.S_UNCONVERGED)
        #            else:
        #                return self.set_status(self.S_OK)

        # This is the delicate part since we have to discern among different possibilities:
        #
        # 1) Calculation stopped due to an Abinit Error or Bug.
        #
        # 2) Segmentation fault that (by definition) was not handled by ABINIT.
        #    In this case we check if the ABINIT standard error is not empty.
        #    hoping that nobody has written to stderr (e.g. libraries in debug mode)
        #
        # 3) Problem with the resource manager and/or the OS (walltime error, resource error, phase of the moon ...)
        #    In this case we check if the error file of the queue manager is not empty.
        #    Also in this case we *assume* that there's something wrong if the stderr of the queue manager is not empty
        # 
        # 4) Calculation is still running!
        #
        # Point 2) and 3) are the most complicated since there's no standard!

        # 1) Search for possible errors or bugs in the ABINIT **output** file.
        #if report.errors or report.bugs:
        #   logger.critical("%s: Found Errors or Bugs in ABINIT main output!" % self)
        #   return self.set_status(self.S_ERROR, info_msg=str(report.errors) + str(report.bugs))

        # 2) Analyze the stderr file for Fortran runtime errors.
        #>>>>>>> pymatgen-matteo/master

        err_msg = None
        if self.stderr_file.exists:
            err_msg = self.stderr_file.read()

        err_info = None
        if self.qerr_file.exists:
            err_info = self.qerr_file.read()

        # 3) Start to check if the output file has been created.
        if self.output_file.exists:
            try:
                report = self.get_event_report()
            except Exception as exc:
                info_msg = "%s exception while parsing event_report:\n%s" % (self, exc)
                logger.critical(info_msg)
                return self.set_status(self.S_ABICRITICAL, info_msg=info_msg)

            if report.run_completed:
                # Check if the calculation converged.
                not_ok = self.not_converged()
                if not_ok:
                    return self.set_status(self.S_UNCONVERGED)
                else:
                    return self.set_status(self.S_OK)

            # 4)
            if report.errors or report.bugs:
                if report.errors:
                    logger.debug('"Found errors in report')
                    for error in report.errors:
                        logger.debug(str(error))
                        try:
                            self.abi_errors.append(error)
                        except AttributeError:
                            self.abi_errors = [error]
                if report.bugs:
                    logger.debug('Found bugs in report:')
                    for bug in report.bugs:
                        logger.debug(str(bug))
                # Abinit reports problems
                logger.critical("%s: Found Errors or Bugs in ABINIT main output!" % self)
                info_msg = "["+", ".join(map(str, report.errors))+"]" + "["+", ".join(map(str, report.bugs))+"]"
                return self.set_status(self.S_ABICRITICAL, info_msg=info_msg)
                # The job is unfixable due to ABINIT errors

            # 5)
            if self.stderr_file.exists and not err_info:
                if self.qerr_file.exists and not err_msg:
                    # there is output and no errors
                    # Check if the run completed successfully.
                    #if report.run_completed:
                    #    # Check if the calculation converged.
                    #    not_ok = self.not_converged()
                    #    if not_ok:
                    #        return self.set_status(self.S_UNCONVERGED)
                    #        # The job finished but did not converge
                    #    else:
                    #        return self.set_status(self.S_OK)
                    #        # The job finished properly

                    return self.set_status(self.S_RUN)
                    # The job still seems to be running

        # 6)
        if not self.output_file.exists:
            logger.debug("output_file does not exists")
            if not self.stderr_file.exists and not self.qerr_file.exists:     # No output at all
                return self.status
                # The job is still in the queue.

        # 7) Analyze the files of the resource manager and abinit and execution err (mvs)
        if self.qerr_file.exists:
            from pymatgen.io.abinitio.scheduler_error_parsers import get_parser
            scheduler_parser = get_parser(self.manager.qadapter.QTYPE, err_file=self.qerr_file.path,
                                          out_file=self.qout_file.path, run_err_file=self.stderr_file.path)
            scheduler_parser.parse()

            if scheduler_parser.errors:
                # the queue errors in the task
                logger.debug('scheduler errors found:')
                logger.debug(str(scheduler_parser.errors))
                self.queue_errors = scheduler_parser.errors
                return self.set_status(self.S_QCRITICAL)
                # The job is killed or crashed and we know what happened
            else:
                if len(err_info) > 0:
                    logger.debug('found unknown queue error: %s' % str(err_info))
                    return self.set_status(self.S_QCRITICAL, info_msg=err_info)
                    # The job is killed or crashed but we don't know what happened
                    # it is set to QCritical, we will attempt to fix it by running on more resources

        # 8) analizing the err files and abinit output did not identify a problem
        # but if the files are not empty we do have a problem but no way of solving it:
        if err_msg is not None and len(err_msg) > 0:
            logger.debug('found error message:\n %s' % str(err_msg))
            return self.set_status(self.S_QCRITICAL, info_msg=err_info)
            # The job is killed or crashed but we don't know what happend
            # it is set to QCritical, we will attempt to fix it by running on more resources

        # 9) if we still haven't returned there is no indication of any error and the job can only still be running
        # but we should actually never land here, or we have delays in the file system ....
        # print('the job still seems to be running maybe it is hanging without producing output... ')

        return self.set_status(self.S_RUN)

    def reduce_memory_demand(self):
        """
        Method that can be called by the flow to decrease the memory demand of a specific task.
        Returns True in case of success, False in case of Failure.
        Should be overwritten by specific tasks.
        """
        return False

    def speed_up(self):
        """
        Method that can be called by the flow to decrease the time needed for a specific task.
        Returns True in case of success, False in case of Failure
        Should be overwritten by specific tasks.
        """
        return False

    def out_to_in(self, out_file):
        """
        Move an output file to the output data directory of the `Task` 
        and rename the file so that ABINIT will read it as an input data file.

        Returns:
            The absolute path of the new file in the indata directory.
        """
        in_file = os.path.basename(out_file).replace("out", "in", 1)
        dest = os.path.join(self.indir.path, in_file)
                                                                           
        if os.path.exists(dest) and not os.path.islink(dest):
            logger.warning("Will overwrite %s with %s" % (dest, out_file))
                                                                           
        os.rename(out_file, dest)
        return dest

    def inlink_file(self, filepath):
        """
        Create a symbolic link to the specified file in the 
        directory containing the input files of the task.
        """
        if not os.path.exists(filepath): 
            logger.debug("Creating symbolic link to not existent file %s" % filepath)

        # Extract the Abinit extension and add the prefix for input files.
        root, abiext = abi_splitext(filepath)

        infile = "in_" + abiext
        infile = self.indir.path_in(infile)

        # Link path to dest if dest link does not exist.
        # else check that it points to the expected file.
        logger.debug("Linking path %s --> %s" % (filepath, infile))

        if not os.path.exists(infile):
            os.symlink(filepath, infile)
        else:
            if os.path.realpath(infile) != filepath:
                raise self.Error("infile %s does not point to filepath %s" % (infile, filepath))

    def make_links(self):
        """
        Create symbolic links to the output files produced by the other tasks.

        ..warning:
            
            This method should be called only when the calculation is READY because
            it uses a heuristic approach to find the file to link.
        """
        for dep in self.deps:
            filepaths, exts = dep.get_filepaths_and_exts()

            for path, ext in zip(filepaths, exts):
                logger.info("Need path %s with ext %s" % (path, ext))
                dest = self.ipath_from_ext(ext)

                if not os.path.exists(path): 
                    # Try netcdf file. TODO: this case should be treated in a cleaner way.
                    path += "-etsf.nc"
                    if os.path.exists(path): dest += "-etsf.nc"

                if not os.path.exists(path):
                    err_msg = "%s: %s is needed by this task but it does not exist" % (self, path)
                    logger.critical(err_msg)
                    raise self.Error(err_msg)

                # Link path to dest if dest link does not exist.
                # else check that it points to the expected file.
                logger.debug("Linking path %s --> %s" % (path, dest))

                if not os.path.exists(dest):
                    os.symlink(path, dest)
                else:
                    if os.path.realpath(dest) != path:
                        raise self.Error("dest %s does not point to path %s" % (dest, path))

    @abc.abstractmethod
    def setup(self):
        """Public method called before submitting the task."""

    def _setup(self):
        """
        This method calls self.setup after having performed additional operations
        such as the creation of the symbolic links needed to connect different tasks.
        """
        self.make_links()
        self.setup()

    # TODO: For the time being, we inspect the log file,
    # We will start to use the output file when the migration to YAML is completed
    def get_event_report(self, source="log"):
        """
        Analyzes the main output file for possible Errors or Warnings.

        Args:
            source: "output" for the main output file,"log" for the log file.

        Returns:
            :class:`EventReport` instance or None if the main output file does not exist.
        """
        ofile = {
            "output": self.output_file,
            "log": self.log_file}[source]

        if not ofile.exists:
            return None

        parser = events.EventsParser()
        try:
            return parser.parse(ofile.path)
        except parser.Error as exc:
            # Return a report with an error entry with info on the exception.
            logger.critical("%s: Exception while parsing ABINIT events:\n %s" % (ofile, str(exc)))
            self.set_status(self.S_ABICRITICAL, info_msg=str(exc))
            return parser.report_exception(ofile.path, exc)

    def get_results(self, **kwargs):
        """
        Returns :class:`NodeResults` instance.
        Subclasses should extend this method (if needed) by adding 
        specialized code that performs some kind of post-processing.
        """
        # Check whether the process completed.
        if self.returncode is None:
            raise self.Error("return code is None, you should call wait, communitate or poll")

        if self.status is None or self.status < self.S_DONE:
            raise self.Error("Task is not completed")

        return self.Results.from_node(self)

    def move(self, dest, is_abspath=False):
        """
        Recursively move self.workdir to another location. This is similar to the Unix "mv" command.
        The destination path must not already exist. If the destination already exists
        but is not a directory, it may be overwritten depending on os.rename() semantics.

        Be default, dest is located in the parent directory of self.workdir.
        Use is_abspath=True to specify an absolute path.
        """
        if not is_abspath:
            dest = os.path.join(os.path.dirname(self.workdir), dest)

        shutil.move(self.workdir, dest)

    def in_files(self):
        """Return all the input data files used."""
        return self.indir.list_filepaths()

    def out_files(self):
        """Return all the output data files produced."""
        return self.outdir.list_filepaths()

    def tmp_files(self):
        """Return all the input data files produced."""
        return self.tmpdir.list_filepaths()

    def path_in_workdir(self, filename):
        """Create the absolute path of filename in the top-level working directory."""
        return os.path.join(self.workdir, filename)

    def rename(self, src_basename, dest_basename, datadir="outdir"):
        """
        Rename a file located in datadir.

        src_basename and dest_basename are the basename of the source file
        and of the destination file, respectively.
        """
        directory = {
            "indir": self.indir,
            "outdir": self.outdir,
            "tmpdir": self.tmpdir,
        }[datadir]

        src = directory.path_in(src_basename)
        dest = directory.path_in(dest_basename)

        os.rename(src, dest)

    def build(self, *args, **kwargs):
        """
        Creates the working directory and the input files of the :class:`Task`.
        It does not overwrite files if they already exist.
        """
        # Create dirs for input, output and tmp data.
        self.indir.makedirs()
        self.outdir.makedirs()
        self.tmpdir.makedirs()

        # Write files file and input file.
        if not self.files_file.exists:
            self.files_file.write(self.filesfile_string)

        self.input_file.write(self.make_input())

        self.manager.write_jobfile(self)

    def rmtree(self, exclude_wildcard=""):
        """
        Remove all files and directories in the working directory

        Args:
            exclude_wildcard: Optional string with regular expressions separated by |.
                Files matching one of the regular expressions will be preserved.
                example: exclude_wildcard="*.nc|*.txt" preserves all the files whose extension is in ["nc", "txt"].
        """
        if not exclude_wildcard:
            shutil.rmtree(self.workdir)

        else:
            w = WildCard(exclude_wildcard)

            for dirpath, dirnames, filenames in os.walk(self.workdir):
                for fname in filenames:
                    filepath = os.path.join(dirpath, fname)
                    if not w.match(fname):
                        os.remove(filepath)

    def remove_files(self, *filenames):
        """Remove all the files listed in filenames."""
        filenames = list_strings(filenames)

        for dirpath, dirnames, fnames in os.walk(self.workdir):
            for fname in fnames:
                if fname in filenames:
                    filepath = os.path.join(dirpath, fname)
                    os.remove(filepath)

    def clean_output_files(self, follow_parents=True):
        """
        This method is called when the task reaches S_OK. It removes all the output files 
        produced by the task that are not needed by its children as well as the output files
        produced by its parents if no other node needs them.

        Args:
            follow_parents: If true, the output files of the parents nodes will be removed if possible.
            
        Return:
            list with the absolute paths of the files that have been removed.
        """
        paths = []
        if self.status != self.S_OK:
            logger.warning("Calling task.clean_output_files on a task whose status != S_OK")

        # Remove all files in tmpdir.
        self.tmpdir.clean()

        # Find the file extensions that should be preserved since these files are still 
        # needed by the children who haven't reached S_OK
        except_exts = set()
        for child in self.get_children():
            if child.status == self.S_OK: continue
            # Find the position of self in child.deps and add the extensions.
            i = [dep.node for dep in child.deps].index(self) 
            except_exts.update(child.deps[i].exts)

        # Remove the files in the outdir of the task but keep except_exts. 
        exts = self.cleanup_exts.difference(except_exts)
        #print("Will remove its extensions: ", exts)
        paths += self.outdir.remove_exts(exts)
        if not follow_parents: return paths

        # Remove the files in the outdir of my parents if all the possible dependencies have been fulfilled.
        for parent in self.get_parents():

            # Here we build a dictionary file extension --> list of child nodes requiring this file from parent
            # e.g {"WFK": [node1, node2]}
            ext2nodes = collections.defaultdict(list)
            for child in parent.get_children():
                if child.status == child.S_OK: continue
                i = [d.node for d in child.deps].index(parent)
                for ext in child.deps[i].exts:
                    ext2nodes[ext].append(child)
        
            # Remove extension only if no node depends on it!
            except_exts = [k for k, lst in ext2nodes.items() if lst]
            exts = self.cleanup_exts.difference(except_exts)
            #print("%s removes extensions %s from parent node %s" % (self, exts, parent))
            paths += parent.outdir.remove_exts(exts)

        #print("%s:\n Files removed: %s" % (self, paths))
        return paths

    def setup(self):
        """Base class does not provide any hook."""

    def start(self, **kwargs):
        """
        Starts the calculation by performing the following steps:

            - build dirs and files
            - call the _setup method
            - execute the job file by executing/submitting the job script.

        ==============  ==============================================================
        kwargs          Meaning
        ==============  ==============================================================
        autoparal       False to skip the autoparal step (default True)
        ==============  ==============================================================

        Returns:
            1 if task was started, 0 otherwise.
            
        """
        if self.status >= self.S_SUB:
            raise self.Error("Task status: %s" % str(self.status))

        if self.start_lockfile.exists:
            logger.warning("Found lock file: %s" % self.start_lockfile.relpath)
            return 0

        self.start_lockfile.write("Started on %s" % time.asctime())

        self.build()
        self._setup()

        # Add the variables needed to connect the node.
        for d in self.deps:
            cvars = d.connecting_vars()
            logger.debug("Adding connecting vars %s " % cvars)
            self.strategy.add_extra_abivars(cvars)

        # Automatic parallelization
        if kwargs.pop("autoparal", True) and hasattr(self, "autoparal_run"):
            try:
                self.autoparal_run()
            except:
                logger.critical("autoparal_fake_run raised:\n%s" % straceback())
                self.set_status(self.S_ABICRITICAL)
                return 0

        # Start the calculation in a subprocess and return.
        self._process = self.manager.launch(self)

        return 1

    def start_and_wait(self, *args, **kwargs):
        """
        Helper method to start the task and wait for completetion.

        Mainly used when we are submitting the task via the shell without passing through a queue manager.
        """
        self.start(*args, **kwargs)
        retcode = self.wait()
        return retcode

    def as_dict(self):
        d = {"@module": self.__class__.__module__,
             "@class": self.__class__.__name__}
        d['strategy'] = self.strategy.as_dict()
        d['workdir'] = getattr(self, 'workdir', None)
        if hasattr(self, 'manager'):
            d['manager'] = self.manager.as_dict()
        else:
            d['manager'] = None
        return d

    @classmethod
    def from_dict(cls, d):
        dec = MontyDecoder()
        strategy = dec.process_decoded(d['strategy'])
        manager = TaskManager.from_dict(d['manager'])
        return cls(strategy=strategy, workdir=d['workdir'], manager=manager)


class AbinitTask(Task):
    """
    Base class defining an ABINIT calculation
    """
    Results = TaskResults

    @classmethod
    def from_input(cls, ainput, workdir=None, manager=None):
        """
        Create an instance of `AbinitTask` from an ABINIT input.
    
        Args:
            ainput: `AbinitInput` object.
            workdir: Path to the working directory.
            manager: :class:`TaskManager` object.
        """
        # TODO: Find a better way to do this. I will likely need to refactor the Strategy object
        strategy = StrategyWithInput(ainput, deepcopy=True)

        return cls(strategy, workdir=workdir, manager=manager)

    def setup(self):
        """
        Abinit has the very *bad* habit of changing the file extension by appending the characters in [A,B ..., Z] 
        to the output file, and this breaks a lot of code that relies of the use of a unique file extension.
        Here we fix this issue by renaming run.abo to run.abo_[number] if the output file "run.abo" already
        exists. A few lines of code in python, a lot of problems if you try to implement this trick in Fortran90. 
        """
        if self.output_file.exists:
            # Find the index of the last file (if any) and push.
            # TODO: Maybe it's better to use run.abo --> run(1).abo
            fnames = [f for f in os.listdir(self.workdir) if f.startswith(self.output_file.basename)]
            nums = [int(f) for f in [f.split("_")[-1] for f in fnames] if f.isdigit()]
            last = max(nums) if nums else 0
            new_path = self.output_file.path + "_" + str(last+1)

            logger.info("Will rename %s to %s" % (self.output_file.path, new_path))
            os.rename(self.output_file.path, new_path)

    @property
    def executable(self):
        """Path to the executable required for running the Task."""
        try:
            return self._executable
        except AttributeError:
            return "abinit"

    @property
    def pseudos(self):
        """List of pseudos used in the calculation."""
        return self.strategy.pseudos

    @property
    def isnc(self):
        """True if norm-conserving calculation."""
        return all(p.isnc for p in self.pseudos)

    @property
    def ispaw(self):
        """True if PAW calculation"""
        return all(p.ispaw for p in self.pseudos)

    @property
    def filesfile_string(self):
        """String with the list of files and prefixes needed to execute ABINIT."""
        lines = []
        app = lines.append
        pj = os.path.join

        app(self.input_file.path)                 # Path to the input file
        app(self.output_file.path)                # Path to the output file
        app(pj(self.workdir, self.prefix.idata))  # Prefix for input data
        app(pj(self.workdir, self.prefix.odata))  # Prefix for output data
        app(pj(self.workdir, self.prefix.tdata))  # Prefix for temporary data

        # Paths to the pseudopotential files.
        # Note that here the pseudos **must** be sorted according to znucl.
        # Here we reorder the pseudos if the order is wrong.
        ord_pseudos = []
        znucl = self.strategy.structure.to_abivars()["znucl"]

        for z in znucl:
            for p in self.pseudos:
                if p.Z == z:
                    ord_pseudos.append(p)
                    break
            else:
                raise ValueError("Cannot find pseudo with znucl %s in pseudos:\n%s" % (z, self.pseudos))

        for pseudo in ord_pseudos:
            app(pseudo.path)

        return "\n".join(lines)

    def set_pconfs(self, pconfs):
        """Set the list of autoparal configurations."""
        self._pconfs = pconfs

    @property
    def pconfs(self):
        """List of autoparal configurations."""
        try:
            return self._pconfs
        except AttributeError:
            return None

    def autoparal_run(self):
        """
        Find an optimal set of parameters for the execution of the task 
        This method can change the ABINIT input variables and/or the
        submission parameters e.g. the number of CPUs for MPI and OpenMp.

        Set:
           self.pconfs where pconfs is a :class:`ParalHints` object with the configuration reported by
           autoparal and optimal is the optimal configuration selected.
           Returns 0 if success
        """
        logger.info("in autoparal_run")
        policy = self.manager.policy

        if policy.autoparal == 0: # or policy.max_ncpus in [None, 1]:
            logger.info("Nothing to do in autoparal, returning (None, None)")
            return 1

        if policy.autoparal != 1:
            raise NotImplementedError("autoparal != 1")

        ############################################################################
        # Run ABINIT in sequential to get the possible configurations with max_ncpus
        ############################################################################

        # Set the variables for automatic parallelization
        # Will get all the possible configurations up to max_ncpus
        max_ncpus = self.manager.max_cores
        autoparal_vars = dict(autoparal=policy.autoparal, max_ncpus=max_ncpus)
        self.strategy.add_extra_abivars(autoparal_vars)

        # Run the job in a shell subprocess with mpi_procs = 1
        # we don't want to make a request to the queue manager for this simple job!
        # Return code is always != 0 
        process = self.manager.to_shell_manager(mpi_procs=1).launch(self)
        logger.info("fake run launched")
        self.history.pop()
        retcode = process.wait()

        # Remove the variables added for the automatic parallelization
        self.strategy.remove_extra_abivars(autoparal_vars.keys())

        ##############################################################
        # Parse the autoparal configurations from the main output file
        ##############################################################
        parser = ParalHintsParser()
        try:
            pconfs = parser.parse(self.output_file.path)
        except parser.Error:
            logger.critical("Error while parsing Autoparal section:\n%s" % straceback())
            return 2

        ######################################################
        # Select the optimal configuration according to policy
        ######################################################
        optconf = self.find_optconf(pconfs)

        ####################################################
        # Change the input file and/or the submission script
        ####################################################
        self.strategy.add_extra_abivars(optconf.vars)

        # Write autoparal configurations to JSON file.
        d = pconfs.as_dict()
        d["optimal_conf"] = optconf
        json_pretty_dump(d, os.path.join(self.workdir, "autoparal.json"))

        ##############
        # Finalization
        ##############
        # Reset the status, remove garbage files ...
        self.set_status(self.S_INIT)

        # Remove the output file since Abinit likes to create new files 
        # with extension .outA, .outB if the file already exists.
        os.remove(self.output_file.path)
        os.remove(self.log_file.path)
        os.remove(self.stderr_file.path)

        return 0

    def find_optconf(self, pconfs):
        # Save pconfs for future reference.
        self.set_pconfs(pconfs)
                                                                                
        # Select the partition on which we'll be running and set MPI/OMP cores.
        optconf = self.manager.select_qadapter(pconfs)
        return optconf

    def get_ibz(self, ngkpt=None, shiftk=None):
        """
        Returns:
        """
        logger.info("in get_ibz")

        #########################################
        # Run ABINIT in sequential to get the IBZ
        #########################################

        # Set the variables for automatic parallelization
        ibz_vars = dict(prtkpt=-2)
        if ngkpt is not None: ibz_vars["ngkpt"] = ngkpt
        if shiftk is not None:
            shiftk = np.resphape(shiftk, (-1,3))
            ibz_vars["shiftk"] = shiftk
            ibz_vars["nshiftk"] = len(shiftk)

        self.strategy.add_extra_abivars(ibz_vars)
        # Build a simple manager to run the job in a shell subprocess
        # we don't want to make a request to the queue manager for this simple job!
        seq_manager = self.manager.to_shell_manager(mpi_procs=1)

        # Return code is always != 0
        process = seq_manager.launch(self)
        retcode = process.wait()

        # Remove the variables added for the automatic parallelization
        self.strategy.remove_extra_abivars(ibz_vars.keys())

        ################################################
        # Read the list of k-points from the netcdf file
        ################################################
        from pymatgen.io.abinitio import NetcdfReader
        with NetcdfReader(self.outdir.path_in("kpts.nc")) as r:
            kpoints = r.read_value("reduced_coordinates_of_kpoints")
            weights = r.read_value("kpoint_weights")

        self.set_status(self.S_INIT)

        # Remove the output file since Abinit likes to create new files
        # with extension .outA, .outB if the file already exists.
        os.remove(self.output_file.path)
        os.remove(self.log_file.path)
        os.remove(self.stderr_file.path)

        return kpoints, weights

    def restart(self):
        """
        general restart used when scheduler problems have been taken care of
        """
        return self._restart()

    def reset_from_scratch(self):
        """
        restart from scratch, reuse of output
        this is to be used if a job is restarted with more resources after a crash
        """
        # remove all 'error', else the job will be seen as crashed in the next check status
        # even if the job did not run
        print('reset_from_scatch', self)
        self.output_file.remove()
        self.log_file.remove()
        self.stderr_file.remove()
        self.start_lockfile.remove()

        return self._restart(submit=False)

    def fix_abicritical(self):
        """
        method to fix crashes/error caused by abinit
        currently:
            try to rerun with more resources, last resort if all else fails
        ideas:
            upon repetative no converging iscf > 2 / 12
        """
        # the crude, no idea what to do but this may work, solution.
        if self.manager.increase_resources():
            self.reset_from_scratch()
            return True
        else:
            self.set_status(self.S_ERROR, info_msg='could not increase resources any further')
            return False


# TODO
# Enable restarting capabilites:
# Before doing so I need:
#   1) Preliminary standardization of the ABINT events and critical WARNINGS (YAML)
#   2) Change the parser so that we can use strings in the input file.
#      We need this change for restarting structural relaxations so that we can read 
#      the initial structure from file.

class ProduceGsr(object):
    """
    Mixin class for an :class:`AbinitTask` producing a GSR file.
    Provide the method `open_gsr` that reads and return a GSR file.
    """
    def open_gsr(self):
        """
        Open the GSR file located in the in self.outdir.
        Returns :class:`GsrFile` object, None if file could not be found or file is not readable.
        """
        gsr_path = self.outdir.has_abiext("GSR")
        if not gsr_path:
            if self.status == self.S_OK:
                logger.critical("%s reached S_OK but didn't produce a GSR file in %s" % (self, self.outdir))
            return None

        # Open the GSR file and add its data to results.out
        from abipy.electrons.gsr import GsrFile
        try:
            return GsrFile(gsr_path)
        except Exception as exc:
            logger.critical("Exception while reading GSR file at %s:\n%s" % (gsr_path, str(exc)))
            return None


class ProduceDdb(object):
    """
    Mixin class for :an class:`AbinitTask` producing a DDB file.
    Provicd the method `open_ddb` that reads and return a Ddb file.
    """
    def open_ddb(self):
        """
        Open the DDB file located in the in self.outdir.
        Returns :class:`DdbFile` object, None if file could not be found or file is not readable.
        """
        ddb_path = self.outdir.has_abiext("DDB")
        if not ddb_path:
            if self.status == self.S_OK:
                logger.critical("%s reached S_OK but didn't produce a DDB file in %s" % (self, self.outdir))
            return None

        # Open the GSR file and add its data to results.out
        from abipy.dfpt.ddb import DdbFile
        try:
            return DdbFile(ddb_path)
        except Exception as exc:
            logger.critical("Exception while reading DDB file at %s:\n%s" % (ddb_path, str(exc)))
            return None


class ScfTask(AbinitTask, ProduceGsr):
    """
    Self-consistent ground-state calculations.
    Provide support for in-place restart via (WFK|DEN) files
    """
    CRITICAL_EVENTS = [
        events.ScfConvergenceWarning,
    ]

    def restart(self):
        """SCF calculations can be restarted if we have either the WFK file or the DEN file."""
        # Prefer WFK over DEN files since we can reuse the wavefunctions.
        for ext in ("WFK", "DEN"):
            restart_file = self.outdir.has_abiext(ext)
            irdvars = irdvars_for_ext(ext)
            if restart_file:
                break
        else:
            raise self.RestartError("Cannot find WFK or DEN file to restart from.")

        # Move out --> in.
        self.out_to_in(restart_file)

        # Add the appropriate variable for restarting.
        self.strategy.add_extra_abivars(irdvars)

        # Now we can resubmit the job.
        return self._restart()

    def inspect(self, **kwargs):
        """
        Plot the SCF cycle results with matplotlib.

        Returns
            `matplotlib` figure, None if some error occurred.
        """
        scf_cycle = abiinspect.GroundStateScfCycle.from_file(self.output_file.path)
        if scf_cycle is not None:
            if "title" not in kwargs: kwargs["title"] = str(self)
            return scf_cycle.plot(**kwargs)

    def get_results(self, **kwargs):
        results = super(ScfTask, self).get_results(**kwargs)

        # Open the GSR file and add its data to results.out
        with self.open_gsr() as gsr:
            results["out"].update(gsr.as_dict())
            # Add files to GridFS
            results.register_gridfs_files(GSR=gsr.filepath)

        return results


class NscfTask(AbinitTask, ProduceGsr):
    """
    Non-Self-consistent GS calculation.
    Provide in-place restart via WFK files
    """
    CRITICAL_EVENTS = [
        events.NscfConvergenceWarning,
    ]

    def restart(self):
        """NSCF calculations can be restarted only if we have the WFK file."""
        ext = "WFK"
        restart_file = self.outdir.has_abiext(ext)
        if not restart_file:
            raise self.RestartError("Cannot find the WFK file to restart from.")

        # Move out --> in.
        self.out_to_in(restart_file)

        # Add the appropriate variable for restarting.
        irdvars = irdvars_for_ext(ext)
        self.strategy.add_extra_abivars(irdvars)

        # Now we can resubmit the job.
        return self._restart()

    def get_results(self, **kwargs):
        results = super(NscfTask, self).get_results(**kwargs)

        # Read the GSR file.
        with  self.open_gsr() as gsr:
            results["out"].update(gsr.as_dict())
            # Add files to GridFS
            results.register_gridfs_files(GSR=gsr.filepath)

        return results


class RelaxTask(AbinitTask, ProduceGsr):
    """
    Task for structural optimizations.
    """
    # TODO possible ScfConvergenceWarning?
    CRITICAL_EVENTS = [
        events.RelaxConvergenceWarning,
    ]

    def change_structure(self, structure):
        """Change the input structure."""
        print("changing structure")
        print("old:\n" + str(self.strategy.abinit_input.structure) + "\n")
        print("new:\n" + str(structure) + "\n")
        self.strategy.abinit_input.set_structure(structure)

    def read_final_structure(self):
        """Read the final structure from the GSR file."""
        try:
            with self.open_gsr() as gsr:
                return gsr.structure
        except AttributeError:
            raise RuntimeError("Cannot find the GSR file with the final structure to restart from.")

    def restart(self):
        """
        Restart the structural relaxation.

        Structure relaxations can be restarted only if we have the WFK file or the DEN or the GSR file.
        from which we can read the last structure (mandatory) and the wavefunctions (not mandatory but useful).
        Prefer WFK over other files since we can reuse the wavefunctions.

        .. note::

            The problem in the present approach is that some parameters in the input
            are computed from the initial structure and may not be consisten with
            the modification of the structure done during the structure relaxation.
        """
        for ext in ("WFK", "DEN"):
            ofile = self.outdir.has_abiext(ext)
            if ofile:
                irdvars = irdvars_for_ext(ext)
                infile = self.out_to_in(ofile)
                break
        else:
            raise self.RestartError("Cannot find the WFK|DEN file to restart from.")

        # Read the relaxed structure from the GSR file.
        structure = self.read_final_structure()
                                                           
        # Change the structure.
        self.change_structure(structure)

        # Add the appropriate variable for restarting.
        self.strategy.add_extra_abivars(irdvars)

        # Now we can resubmit the job.
        return self._restart()

    def inspect(self, **kwargs):
        """
        Plot the evolution of the structural relaxation with matplotlib.

        Returns
            `matplotlib` figure, None is some error occurred. 
        """
        relaxation = abiinspect.Relaxation.from_file(self.output_file.path)
        if relaxation is not None:
            if "title" not in kwargs: kwargs["title"] = str(self)
            return relaxation.plot(**kwargs)

    def get_results(self, **kwargs):
        results = super(RelaxTask, self).get_results(**kwargs)

        # Open the GSR file and add its data to results.out
        with self.open_gsr() as gsr:
            results["out"].update(gsr.as_dict())
            # Add files to GridFS
            results.register_gridfs_files(GSR=gsr.filepath)

        return results


class DdeTask(AbinitTask, ProduceDdb):
    """Task for DDE calculations."""

    def get_results(self, **kwargs):
        results = super(DdeTask, self).get_results(**kwargs)
        return results.register_gridfs_file(DDB=(self.outdir.has_abiext("DDE"), "t"))


class DdkTask(AbinitTask, ProduceDdb):
    """Task for DDK calculations."""

    def _on_ok(self):
        super(DdkTask, self)._on_ok()
        # Copy instead of removing, otherwise optic tests fail
        # Fixing this proble requires a rationalization of file extensions.
        #if self.outdir.rename_abiext('1WF', 'DDK') > 0:
        #if self.outdir.copy_abiext('1WF', 'DDK') > 0:
        if self.outdir.symlink_abiext('1WF', 'DDK') > 0:
            raise RuntimeError

    def get_results(self, **kwargs):
        results = super(DdkTask, self).get_results(**kwargs)
        return results.register_gridfs_file(DDK=(self.outdir.has_abiext("DDK"), "t"))


class PhononTask(AbinitTask, ProduceDdb):
    """
    DFPT calculations for a single atomic perturbation.
    Provide support for in-place restart via (1WF|1DEN) files
    """
    # TODO: 
    # for the time being we don't discern between GS and PhononCalculations.
    # Restarting Phonon calculation is more difficult due to the crazy rules employed in ABINIT 
    CRITICAL_EVENTS = [
        events.ScfConvergenceWarning,
    ]

    def restart(self):
        """
        Phonon calculations can be restarted only if we have the 1WF file or the 1DEN file.
        from which we can read the first-order wavefunctions or the first order density.
        Prefer 1WF over 1DEN since we can reuse the wavefunctions.
        """
        #self.fix_ofiles()
        for ext in ("1WF", "1DEN"):
            restart_file = self.outdir.has_abiext(ext)
            irdvars = irdvars_for_ext(ext)
            if restart_file:
                break
        else:
            raise self.RestartError("Cannot find the 1WF|1DEN|file to restart from.")

        self.out_to_in(restart_file)

        # Add the appropriate variable for restarting.
        self.strategy.add_extra_abivars(irdvars)

        # Now we can resubmit the job.
        return self._restart()

    def inspect(self, **kwargs):
        """
        Plot the Phonon SCF cycle results with matplotlib.

        Returns:
            `matplotlib` figure, None if some error occurred.
        """
        scf_cycle = abiinspect.PhononScfCycle.from_file(self.output_file.path)
        if scf_cycle is not None:
            if "title" not in kwargs: kwargs["title"] = str(self)
            return scf_cycle.plot(**kwargs)

    def get_results(self, **kwargs):
        results = super(PhononTask, self).get_results(**kwargs)
        return results.register_gridfs_file(DDB=(self.outdir.has_abiext("DDB"), "t"))

    def make_links(self):
        super(PhononTask, self).make_links()
        # fix the problem that abinit uses hte 1WF extension for the DDK output file but reads it with the irdddk flag
        #if self.indir.has_abiext('DDK'):
        #    self.indir.rename_abiext('DDK', '1WF')


class ScrTask(AbinitTask):
    """Tasks for SCREENING calculations """
    #def inspect(self, **kwargs):
    #    """Plot graph showing the number of q-points computed and the wall-time used"""


class SigmaTask(AbinitTask):
    """
    Tasks for SIGMA calculations employing the self-consistent G approximation 
    Provide support for in-place restart via QPS files
    """
    CRITICAL_EVENTS = [
        events.QPSConvergenceWarning,
    ]

    def restart(self):
        # G calculations can be restarted only if we have the QPS file 
        # from which we can read the results of the previous step.
        restart_file = self.outdir.has_abiext("QPS")
        if not restart_file:
            raise self.RestartError("Cannot find the QPS file to restart from.")

        self.out_to_in(restart_file)

        # Add the appropriate variable for restarting.
        irdvars = irdvars_for_ext(ext)
        self.strategy.add_extra_abivars(irdvars)

        # Now we can resubmit the job.
        return self._restart()

    #def inspect(self, **kwargs):
    #    """Plot graph showing the number of k-points computed and the wall-time used"""

    def open_sigres(self):
        """
        Open the SIGRES file located in the in self.outdir. 
        Returns SigresFile object, None if file could not be found or file is not readable.
        """
        sigres_path = self.outdir.has_abiext("SIGRES")

        if not sigres_path:
            logger.critical("%s didn't produce a SIGRES file in %s" % (self, self.outdir))
            return None

        # Open the GSR file and add its data to results.out
        from abipy.electrons.gw import SigresFile
        try:
            return SigresFile(sigres_path)
        except Exception as exc:
            logger.critical("Exception while reading SIGRES file at %s:\n%s" % (sigres_path, str(exc)))
            return None

    def get_results(self, **kwargs):
        results = super(SigmaTask, self).get_results(**kwargs)

        # Open the SIGRES file and add its data to results.out
        with self.open_sigres() as sigres:
            #results["out"].update(sigres.as_dict())
            results.register_gridfs_files(SIGRES=sigres.filepath)

        return results


class BseTask(AbinitTask):
    """
    Task for Bethe-Salpeter calculations.

    .. note::

        The BSE codes provides both iterative and direct schemes for the computation of the dielectric function.
        The direct diagonalization cannot be restarted whereas Haydock and CG support restarting.
    """
    CRITICAL_EVENTS = [
        events.HaydockConvergenceWarning,
        #events.BseIterativeDiagoConvergenceWarning,
    ]

    def restart(self):
        """
        BSE calculations with Haydock can be restarted only if we have the
        excitonic Hamiltonian and the HAYDR_SAVE file.
        """
        # TODO: This version seems to work but the main output file is truncated
        # TODO: Handle restart if CG method is used
        # TODO: restart should receive a list of critical events
        # the log file is complete though.
        irdvars = {}

        # Move the BSE blocks to indata.
        # This is done only once at the end of the first run.
        # Successive restarts will use the BSR|BSC files in the indir directory
        # to initialize the excitonic Hamiltonian
        count = 0
        for ext in ("BSR", "BSC"):
            ofile = self.outdir.has_abiext(ext)
            if ofile:
                count += 1
                irdvars.update(irdvars_for_ext(ext))
                self.out_to_in(ofile)

        if not count:
            # outdir does not contain the BSR|BSC file.
            # This means that num_restart > 1 and the files should be in task.indir
            count = 0
            for ext in ("BSR", "BSC"):
                ifile = self.indir.has_abiext(ext)
                if ifile:
                    count += 1

            if not count:
                raise self.RestartError("Cannot find BSR|BSC files in %s" % self.indir)

        # Rename HAYDR_SAVE files
        count = 0
        for ext in ("HAYDR_SAVE", "HAYDC_SAVE"):
            ofile = self.outdir.has_abiext(ext)
            if ofile:
                count += 1
                irdvars.update(irdvars_for_ext(ext))
                self.out_to_in(ofile)

        if not count:
            raise self.RestartError("Cannot find the HAYDR_SAVE file to restart from.")

        # Add the appropriate variable for restarting.
        self.strategy.add_extra_abivars(irdvars)

        # Now we can resubmit the job.
        return self._restart()

    #def inspect(self, **kwargs):
    #    """
    #    Plot the Haydock iterations with matplotlib.
    #    Returns
    #        `matplotlib` figure, None if some error occurred.
    #    """
    #    haydock_cycle = abiinspect.HaydockIterations.from_file(self.output_file.path)
    #    if haydock_cycle is not None:
    #        if "title" not in kwargs: kwargs["title"] = str(self)
    #        return haydock_cycle.plot(**kwargs)

    def open_mdf(self):
        """
        Open the MDF file located in the in self.outdir.
        Returns `MdfFile` object, None if file could not be found or file is not readable.
        """
        mdf_path = self.outdir.has_abiext("MDF.nc")
        if not mdf_path:
            logger.critical("%s didn't produce a MDF file in %s" % (self, self.outdir))
            return None

        # Open the DFF file and add its data to results.out
        from abipy.electrons.bse import MdfFile
        try:
            return MdfFile(mdf_path)
        except Exception as exc:
            logger.critical("Exception while reading MDF file at %s:\n%s" % (mdf_path, str(exc)))
            return None

    def get_results(self, **kwargs):
        results = super(BseTask, self).get_results(**kwargs)

        with self.open_mdf() as mdf:
            #results["out"].update(mdf.as_dict())
            #epsilon_infinity optical_gap
            results.register_gridfs_files(MDF=mdf.filepath)

        return results


class OpticTask(Task):
    """
    Task for the computation of optical spectra with optic i.e.
    RPA without local-field effects and velocity operator computed from DDK files.
    """
    def __init__(self, optic_input, nscf_node, ddk_nodes, workdir=None, manager=None):
        """
        Create an instance of :class:`OpticTask` from an string containing the input.
    
        Args:
            optic_input: string with the optic variables (filepaths will be added at run time).
            nscf_node: The NSCF task that will produce thw WFK file or string with the path of the WFK file.
            ddk_nodes: List of :class:`DdkTask` nodes that will produce the DDK files or list of DDF paths.
            workdir: Path to the working directory.
            manager: :class:`TaskManager` object.
        """
        # Convert paths to FileNodes
        self.nscf_node = Node.as_node(nscf_node)
        self.ddk_nodes = [Node.as_node(n) for n in ddk_nodes]
        assert len(ddk_nodes) == 3
        #print(self.nscf_node, self.ddk_nodes)

        # Use DDK extension instead of 1WF
        deps = {n: "1WF" for n in self.ddk_nodes}
        #deps = {n: "DDK" for n in self.ddk_nodes}
        deps.update({self.nscf_node: "WFK"})

        strategy = OpticInput(optic_input)
        super(OpticTask, self).__init__(strategy=strategy, workdir=workdir, manager=manager, deps=deps)

    def set_workdir(self, workdir, chroot=False):
        """Set the working directory of the task."""
        super(OpticTask, self).set_workdir(workdir, chroot=chroot)
        # Small hack: the log file of optics is actually the main output file. 
        self.output_file = self.log_file

    @property
    def executable(self):
        """Path to the executable required for running the :class:`OpticTask`."""
        try:
            return self._executable
        except AttributeError:
            return "optic"

    @property
    def filesfile_string(self):
        """String with the list of files and prefixes needed to execute ABINIT."""
        lines = []
        app = lines.append

        #optic.in     ! Name of input file
        #optic.out    ! Unused
        #optic        ! Root name for all files that will be produced
        app(self.input_file.path)                 # Path to the input file
        app(os.path.join(self.workdir, "unused"))           # Path to the output file
        app(os.path.join(self.workdir, self.prefix.odata))  # Prefix for output data

        return "\n".join(lines)

    @property
    def wfk_filepath(self):
        """Returns (at runtime) the absolute path of the WFK file produced by the NSCF run."""
        return self.nscf_node.outdir.has_abiext("WFK")

    @property
    def ddk_filepaths(self):
        """Returns (at runtime) the absolute path of the DDK files produced by the DDK runs."""
        return [ddk_task.outdir.has_abiext("1WF") for ddk_task in self.ddk_nodes]

    def make_input(self):
        """Construct and write the input file of the calculation."""
        # Set the file paths.
        files = "\n".join(self.ddk_filepaths + [self.wfk_filepath]) + "\n"

        # Get the input specified by the user
        user_inp = self.strategy.make_input()

        # Join them.
        return files + user_inp

    def setup(self):
        """Public method called before submitting the task."""

    def make_links(self):
        """
        Optic allows the user to specify the paths of the input file.
        hence we don't need to create symbolic links.
        """

    def get_results(self, **kwargs):
        results = super(OpticTask, self).get_results(**kwargs)
        #results.update(
        #"epsilon_infinity":
        #))
        return results


class AnaddbTask(Task):
    """Task for Anaddb runs (post-processing of DFPT calculations)."""

    def __init__(self, anaddb_input, ddb_node,
                 gkk_node=None, md_node=None, ddk_node=None, workdir=None, manager=None):
        """
        Create an instance of :class:`AnaddbTask` from an string containing the input.

        Args:
            anaddb_input: string with the anaddb variables.
            ddb_node: The node that will produce the DDB file. Accept :class:`Task`, :class:`Work` or filepath.
            gkk_node: The node that will produce the GKK file (optional). Accept :class:`Task`, :class:`Work` or filepath.
            md_node: The node that will produce the MD file (optional). Accept `Task`, `Work` or filepath.
            gkk_node: The node that will produce the GKK file (optional). Accept `Task`, `Work` or filepath.
            workdir: Path to the working directory (optional).
            manager: :class:`TaskManager` object (optional).
        """
        # Keep a reference to the nodes.
        self.ddb_node = Node.as_node(ddb_node)
        deps = {self.ddb_node: "DDB"}

        self.gkk_node = Node.as_node(gkk_node)
        if self.gkk_node is not None:
            deps.update({self.gkk_node: "GKK"})

        # I never used it!
        self.md_node = Node.as_node(md_node)
        if self.md_node is not None:
            deps.update({self.md_node: "MD"})

        self.ddk_node = Node.as_node(ddk_node)
        if self.ddk_node is not None:
            deps.update({self.ddk_node: "DDK"})

        super(AnaddbTask, self).__init__(strategy=anaddb_input, workdir=workdir, manager=manager, deps=deps)

    @property
    def executable(self):
        """Path to the executable required for running the :class:`AnaddbTask`."""
        try:
            return self._executable
        except AttributeError:
            return "anaddb"

    @property
    def filesfile_string(self):
        """String with the list of files and prefixes needed to execute ABINIT."""
        lines = []
        app = lines.append

        app(self.input_file.path)          # 1) Path of the input file
        app(self.output_file.path)         # 2) Path of the output file
        app(self.ddb_filepath)             # 3) Input derivative database e.g. t13.ddb.in
        app(self.md_filepath)              # 4) Output molecular dynamics e.g. t13.md
        app(self.gkk_filepath)             # 5) Input elphon matrix elements  (GKK file)
        # FIXME check this one
        app(self.outdir.path_join("out"))  # 6) Base name for elphon output files e.g. t13
        app(self.ddk_filepath)             # 7) File containing ddk filenames for elphon/transport.

        return "\n".join(lines)

    @property
    def ddb_filepath(self):
        """Returns (at runtime) the absolute path of the input DDB file."""
        path = self.ddb_node.outdir.has_abiext("DDB")
        return path if path else "DDB_FILE_DOES_NOT_EXIST"

    @property
    def md_filepath(self):
        """Returns (at runtime) the absolute path of the input MD file."""
        if self.md_node is None:
            return "MD_FILE_DOES_NOT_EXIST"

        path = self.md_node.outdir.has_abiext("MD")
        return path if path else "MD_FILE_DOES_NOT_EXIST"

    @property
    def gkk_filepath(self):
        """Returns (at runtime) the absolute path of the input GKK file."""
        if self.gkk_node is None:
            return "GKK_FILE_DOES_NOT_EXIST"

        path = self.gkk_node.outdir.has_abiext("GKK")
        return path if path else "GKK_FILE_DOES_NOT_EXIST"

    @property
    def ddk_filepath(self):
        """Returns (at runtime) the absolute path of the input DKK file."""
        if self.ddk_node is None:
            return "DDK_FILE_DOES_NOT_EXIST"

        path = self.ddk_node.outdir.has_abiext("DDK")
        return path if path else "DDK_FILE_DOES_NOT_EXIST"

    def setup(self):
        """Public method called before submitting the task."""

    def make_links(self):
        """
        Anaddb allows the user to specify the paths of the input file.
        hence we don't need to create symbolic links.
        """

    def open_phbst(self):
        """Open PHBST file produced by Anaddb and returns :class:`PhbstFile` object."""
        from abipy.dfpt.phonons import PhbstFile
        phbst_path = os.path.join(self.workdir, "run.abo_PHBST.nc")
        if not phbst_path:
            if self.status == self.S_OK:
                logger.critical("%s reached S_OK but didn't produce a PHBST file in %s" % (self, self.outdir))
            return None

        try:
            return PhbstFile(phbst_path)
        except Exception as exc:
            logger.critical("Exception while reading GSR file at %s:\n%s" % (phbst_path, str(exc)))
            return None

    def open_phdos(self):
        """Open PHDOS file produced by Anaddb and returns :class:`PhdosFile` object."""
        from abipy.dfpt.phonons import PhdosFile
        phdos_path = os.path.join(self.workdir, "run.abo_PHDOS.nc")
        if not phdos_path:
            if self.status == self.S_OK:
                logger.critical("%s reached S_OK but didn't produce a PHBST file in %s" % (self, self.outdir))
            return None

        try:
            return PhdosFile(phdos_path)
        except Exception as exc:
            logger.critical("Exception while reading GSR file at %s:\n%s" % (phdos_path, str(exc)))
            return None

    def get_results(self, **kwargs):
        results = super(AnaddbTask, self).get_results(**kwargs)
        return results<|MERGE_RESOLUTION|>--- conflicted
+++ resolved
@@ -10,17 +10,20 @@
 import copy
 import yaml
 import six
+#import inspect
 import numpy as np
 
 from pprint import pprint
 from atomicfile import AtomicFile
 from six.moves import map, zip, StringIO
+from pydispatch import dispatcher
 from monty.termcolor import colored
 from monty.serialization import loadfn
 from monty.string import is_string, list_strings
 from monty.io import FileLock
 from monty.collections import AttrDict, Namespace
 from monty.functools import lazy_property, return_none_if_raise
+from monty.json import MontyDecoder
 from pymatgen.core.units import  Memory #Time,
 from pymatgen.util.string_utils import WildCard
 from pymatgen.util.num_utils import maxloc
@@ -30,19 +33,7 @@
 from .qadapters import make_qadapter, QueueAdapter
 from .db import DBConnector
 from . import abiinspect
-<<<<<<< HEAD
 from . import events
-import inspect
-from monty.json import MontyDecoder
-
-try:
-    from pydispatch import dispatcher
-except ImportError:
-    pass
-=======
-from . import events 
-from pydispatch import dispatcher
->>>>>>> a5ddaee6
 
 
 __author__ = "Matteo Giantomassi"
