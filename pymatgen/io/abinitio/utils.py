--- conflicted
+++ resolved
@@ -373,18 +373,15 @@
             newpath, ext = self._fix_path(path)
 
             if newpath is not None:
-<<<<<<< HEAD
                 #if ext not in fixed_exts:
                 #    if ext == "1WF": continue
                 #    raise ValueError("Unknown extension %s" % ext)
                 #print(ext, path, fixed_exts)
-                if ext != '1WF':
-                    assert ext not in fixed_exts
-=======
+                #if ext != '1WF':
+                #    assert ext not in fixed_exts
                 if ext not in fixed_exts:
                     if ext == "1WF": continue
                     raise ValueError("Unknown extension %s" % ext)
->>>>>>> db00823d
                 fixed_exts.append(ext)
                 old2new[path] = newpath
 
