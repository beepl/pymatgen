# coding: utf-8
"""Tools and helper functions for abinit calculations"""
from __future__ import unicode_literals, division, print_function

import os
import six
import collections
import shutil
import operator
<<<<<<< HEAD
=======
import numpy as np
>>>>>>> dfb47b7e

from fnmatch import fnmatch
from six.moves import filter
from monty.string import list_strings
from monty.fnmatch import WildCard

import logging
logger = logging.getLogger(__name__)


def as_bool(s):
    """
    Convert a string into a boolean.

    >>> assert as_bool(True) is True and as_bool("Yes") is True and as_bool("false") is False
    """
    if s in (False, True): return s
    # Assume string
    s = s.lower()
    if s in ("yes", "true"): 
        return True
    elif s in ("no", "false"): 
        return False
    else:
        raise ValueError("Don't know how to convert type %s: %s into a boolean" % (type(s), s))


class File(object):
    """
    Very simple class used to store file basenames, absolute paths and directory names.
    Provides wrappers for the most commonly used functions defined in os.path.
    """
    def __init__(self, path):
        self._path = os.path.abspath(path)

    def __repr__(self):
        return "<%s at %s, %s>" % (self.__class__.__name__, id(self), self.path)

    def __str__(self):
        return "<%s, %s>" % (self.__class__.__name__, self.path)

    def __eq__(self, other):
        return False if other is None else self.path == other.path
                                       
    def __ne__(self, other):
        return not self.__eq__(other)

    @property
    def path(self):
        """Absolute path of the file."""
        return self._path

    @property
    def basename(self):
        """File basename."""
        return os.path.basename(self.path)

    @property
    def relpath(self):
        """Relative path."""
        return os.path.relpath(self.path)

    @property
    def dirname(self):
        """Absolute path of the directory where the file is located."""
        return os.path.dirname(self.path)

    @property
    def exists(self):
        """True if file exists."""
        return os.path.exists(self.path)

    @property
    def isncfile(self):
        """True if self is a NetCDF file"""
        return self.basename.endswith(".nc")

    def read(self):
        """Read data from file."""
        with open(self.path, "r") as f:
            return f.read()

    def readlines(self):
        """Read lines from files."""
        with open(self.path, "r") as f:
            return f.readlines()

    def write(self, string):
        """Write string to file."""
        self.make_dir()
        with open(self.path, "w") as f:
            return f.write(string)

    def writelines(self, lines):
        """Write a list of strings to file."""
        self.make_dir()
        with open(self.path, "w") as f:
            return f.writelines(lines)

    def make_dir(self):
        """Make the directory where the file is located."""
        if not os.path.exists(self.dirname):
            os.makedirs(self.dirname)

    def remove(self):
        """Remove the file."""
        try:
            os.remove(self.path)
        except:
            pass

    def get_stat(self):
        """Results from os.stat"""
        return os.stat(self.path)


class Directory(object):
    """
    Very simple class that provides helper functions
    wrapping the most commonly used functions defined in os.path.
    """
    def __init__(self, path):
        self._path = os.path.abspath(path)

    def __repr__(self):
        return "<%s at %s, %s>" % (self.__class__.__name__, id(self), self.path)

    def __str__(self):
        return "<%s, %s>" % (self.__class__.__name__, self.path)

    def __eq__(self, other):
        return False if other is None else self.path == other.path

    def __ne__(self, other):
        return not self.__eq__(other)

    @property
    def path(self):
        """Absolute path of the directory."""
        return self._path

    @property
    def relpath(self):
        """Relative path."""
        return os.path.relpath(self.path)

    @property
    def basename(self):
        """Directory basename."""
        return os.path.basename(self.path)

    def path_join(self, *p):
        """
        Join two or more pathname components, inserting '/' as needed.
        If any component is an absolute path, all previous path components will be discarded.
        """
        return os.path.join(self.path, *p)

    @property
    def exists(self):
        """True if file exists."""
        return os.path.exists(self.path)

    def makedirs(self):
        """
        Super-mkdir; create a leaf directory and all intermediate ones.
        Works like mkdir, except that any intermediate path segment (not
        just the rightmost) will be created if it does not exist.
        """
        if not self.exists:
            os.makedirs(self.path)

    def rmtree(self):
        """Recursively delete the directory tree"""
        shutil.rmtree(self.path, ignore_errors=True)

    def clean(self):
        """Remove all files in the directory tree while preserving the directory"""
        for path in self.list_filepaths():
            try:
                os.remove(path)
            except:
                pass

    def path_in(self, file_basename):
        """Return the absolute path of filename in the directory."""
        return os.path.join(self.path, file_basename)

    def list_filepaths(self, wildcard=None):
        """
        Return the list of absolute filepaths in the directory.

        Args:
            wildcard: String of tokens separated by "|". Each token represents a pattern.
                If wildcard is not None, we return only those files that match the given shell pattern (uses fnmatch).
                Example:
                  wildcard="*.nc|*.pdf" selects only those files that end with .nc or .pdf
        """
        # Select the files in the directory.
        fnames = [f for f in os.listdir(self.path)]
        filepaths = filter(os.path.isfile, [os.path.join(self.path, f) for f in fnames])

        # Filter using the shell patterns.
        if wildcard is not None:
            filepaths = WildCard(wildcard).filter(filepaths)

        return filepaths

    def has_abiext(self, ext):
        """
        Returns the absolute path of the ABINIT file with extension ext.
        Support both Fortran files and netcdf files. In the later case,
        we check whether a file with extension ext + ".nc" is present 
        in the directory. Returns empty string is file is not present.

        Raises:
            `ValueError` if multiple files with the given ext are found.
            This implies that this method is not compatible with multiple datasets.
        """
        files = []
        for f in self.list_filepaths():
            if f.endswith(ext) or f.endswith(ext + ".nc"):
                files.append(f)

        # This should fix the problem with the 1WF files in which the file extension convention is broken
        if not files:
            files = [f for f in self.list_filepaths() if fnmatch(f, "*%s*" % ext)]

        if not files:
            return ""

        if len(files) > 1:
            # ABINIT users must learn that multiple datasets are bad!
            err_msg = "Found multiple files with the same extensions\n Please avoid the use of mutiple datasets!"
            raise ValueError(err_msg)

        return files[0]

    def symlink_abiext(self, inext, outext):
        """Create a simbolic link"""
        infile = self.has_abiext(inext)
        if not infile:
            raise RuntimeError('no file with extension %s in %s' % (inext, self))

        for i in range(len(infile) - 1, -1, -1):
            if infile[i] == '_':
                break
        else:
            raise RuntimeError('Extension %s could not be detected in file %s' % (inext, infile))

        outfile = infile[:i] + '_' + outext
        os.symlink(infile, outfile)
        return 0

    def rename_abiext(self, inext, outext):
        """Rename the Abinit file with extension inext with the new extension outext"""
        infile = self.has_abiext(inext)
        if not infile:
            raise RuntimeError('no file with extension %s in %s' % (inext, self))

        for i in range(len(infile) - 1, -1, -1):
            if infile[i] == '_':
                break
        else:
            raise RuntimeError('Extension %s could not be detected in file %s' % (inext, infile))

        outfile = infile[:i] + '_' + outext
        shutil.move(infile, outfile)
        return 0

    def copy_abiext(self, inext, outext):
        """Copy the Abinit file with extension inext to a new file withw extension outext"""
        infile = self.has_abiext(inext)
        if not infile:
            raise RuntimeError('no file with extension %s in %s' % (inext, self))

        for i in range(len(infile) - 1, -1, -1):
            if infile[i] == '_':
                break
        else:
            raise RuntimeError('Extension %s could not be detected in file %s' % (inext, infile))

        outfile = infile[:i] + '_' + outext
        shutil.copy(infile, outfile)
        return 0

    def remove_exts(self, exts):
        """
        Remove the files with the given extensions. Unlike rmtree, this function preserves the directory path.
        Return list with the absolute paths of the files that have been removed.
        """
        paths = []

        for ext in list_strings(exts):
            path = self.has_abiext(ext)
            if not path: continue
            try:
                os.remove(path)
                paths.append(path)
            except:
                logger.warning("Exception while trying to remove file %s" % path)

        return paths
        

# This dictionary maps ABINIT file extensions to the variables that must be used to read the file in input.
#
# TODO: It would be nice to pass absolute paths to abinit with getden_path
# so that I can avoid creating symbolic links before running but
# the presence of the C-bindings complicates the implementation
# (gfortran SIGFAULTs if I add strings to dataset_type!
_EXT2VARS = {
    "DEN": {"irdden": 1},
    "WFK": {"irdwfk": 1},
    "WFQ": {"irdwfq": 1},
    "SCR": {"irdscr": 1},
    "QPS": {"irdqps": 1},
    "1WF": {"ird1wf": 1},
    "1DEN": {"ird1den": 1},
    "BSR": {"irdbsreso": 1},
    "BSC": {"irdbscoup": 1},
    "HAYDR_SAVE": {"irdhaydock": 1},
    "DDK": {"irdddk": 1},
    "DDB": {},
    "GKK": {},
    "DKK": {},
}


def irdvars_for_ext(ext):
    """
    Returns a dictionary with the ABINIT variables 
    that must be used to read the file with extension ext.
    """
    return _EXT2VARS[ext].copy()


def abi_extensions():
    """List with all the ABINIT extensions that are registered."""
    return list(_EXT2VARS.keys())[:]


def abi_splitext(filename):
    """
    Split the ABINIT extension from a filename.
    "Extension" are found by searching in an internal database.

    Returns "(root, ext)" where ext is the registered ABINIT extension 
    The final ".nc" is included (if any) 

    >>> assert abi_splitext("foo_WFK") == ('foo_', 'WFK')
    >>> assert abi_splitext("/home/guido/foo_bar_WFK.nc") == ('foo_bar_', 'WFK.nc')
    """
    filename = os.path.basename(filename)
    is_ncfile = False
    if filename.endswith(".nc"):
        is_ncfile = True
        filename = filename[:-3]

    known_extensions = abi_extensions()

    # This algorith fails if we have two files 
    # e.g. HAYDR_SAVE, ANOTHER_HAYDR_SAVE
    for i in range(len(filename)-1, -1, -1):
        ext = filename[i:]
        if ext in known_extensions:
            break

    else:
        raise ValueError("Cannot find a registered extension in %s" % filename)

    root = filename[:i]
    if is_ncfile: 
        ext += ".nc"

    return root, ext


class FilepathFixer(object):
    """
    This object modifies the names of particular output files
    produced by ABINIT so that the file extension is preserved.
    Having a one-to-one mapping between file extension and data format
    is indeed fundamental for the correct behaviour of abinitio since:

        - We locate the output file by just inspecting the extension

        - We select the variables that must be added to the input file
          on the basis of the extension specified by the user during 
          the initialization of the `AbinitFlow`.

    Unfortunately, ABINIT developers like to append extra stuff 
    to the initial extension and therefore we have to call 
    `FilepathFixer` to fix the output files produced by the run.

    Example:
    
    >>> fixer = FilepathFixer()
    >>> assert fixer.fix_paths('/foo/out_1WF17') == {'/foo/out_1WF17': '/foo/out_1WF'}
    >>> assert fixer.fix_paths('/foo/out_1WF5.nc') == {'/foo/out_1WF5.nc': '/foo/out_1WF.nc'}
    """
    def __init__(self):
        # dictionary mapping the *official* file extension to
        # the regular expression used to tokenize the basename of the file
        # To add a new fix it's sufficient to add a new regexp and 
        # a static method _fix_EXTNAME
        self.regs = regs = {}
        import re
        regs["1WF"] = re.compile("(\w+_)1WF(\d+)(.nc)?$")
        regs["1DEN"] = re.compile("(\w+_)1DEN(\d+)(.nc)?$")

    @staticmethod
    def _fix_1WF(match):
        root, pert, ncext = match.groups()
        if ncext is None: ncext = ""
        return root + "1WF" + ncext

    @staticmethod
    def _fix_1DEN(match):
        root, pert, ncext = match.groups()
        if ncext is None: ncext = ""
        return root + "1DEN" + ncext

    def _fix_path(self, path):
        for ext, regex in self.regs.items():
            head, tail = os.path.split(path)

            match = regex.match(tail)
            if match:
                newtail = getattr(self, "_fix_" + ext)(match)
                newpath = os.path.join(head, newtail)
                return newpath, ext

        return None, None

    def fix_paths(self, paths):
        """
        Fix the filenames in the iterable paths

        Returns:
            old2new: Mapping old_path --> new_path
        """
        old2new, fixed_exts = {}, []

        for path in list_strings(paths):
            newpath, ext = self._fix_path(path)

            if newpath is not None:
                #if ext not in fixed_exts:
                #    if ext == "1WF": continue
                #    raise ValueError("Unknown extension %s" % ext)
                #print(ext, path, fixed_exts)
                #if ext != '1WF':
                #    assert ext not in fixed_exts
                if ext not in fixed_exts:
                    if ext == "1WF": continue
                    raise ValueError("Unknown extension %s" % ext)
                fixed_exts.append(ext)
                old2new[path] = newpath

        return old2new


def _bop_not(obj):
    """Boolean not."""
    return not bool(obj)


def _bop_and(obj1, obj2):
    """Boolean and."""
    return bool(obj1) and bool(obj2)


def _bop_or(obj1, obj2):
    """Boolean or."""
    return bool(obj1) or bool(obj2)


def _bop_divisible(num1, num2):
    """Return True if num1 is divisible by num2."""
    return (num1 % num2) == 0.0

# Mapping string --> operator.
_UNARY_OPS = {
    "$not": _bop_not,
}

_BIN_OPS = {
    "$eq": operator.eq,
    "$ne": operator.ne,
    "$gt": operator.gt,
    "$ge": operator.ge,
    "$lt": operator.lt,
    "$le": operator.le,
    "$divisible": _bop_divisible,
    "$and": _bop_and,
    "$or":  _bop_or,
    }


_ALL_OPS = list(_UNARY_OPS.keys()) + list(_BIN_OPS.keys())


def map2rpn(map, obj):
    """
    Convert a Mongodb-like dictionary to a RPN list of operands and operators.

    Reverse Polish notation (RPN) is a mathematical notation in which every 
    operator follows all of its operands, e.g.

    3 - 4 + 5 -->   3 4 - 5 + 

    >>> d = {2.0: {'$eq': 1.0}}
    >>> assert map2rpn(d, None) == [2.0, 1.0, '$eq']
    """
    rpn = []

    for k, v in map.items():

        if k in _ALL_OPS:
            if isinstance(v, collections.Mapping):
                # e.g "$not": {"$gt": "one"}
                # print("in op_vmap",k, v)
                values = map2rpn(v, obj)
                rpn.extend(values)
                rpn.append(k)

            elif isinstance(v, (list, tuple)):
                # e.g "$and": [{"$not": {"one": 1.0}}, {"two": {"$lt": 3}}]}
                # print("in_op_list",k, v)
                for d in v:
                    rpn.extend(map2rpn(d, obj))

                rpn.append(k)

            else: 
                # Examples
                # 1) "$eq"": "attribute_name"
                # 2) "$eq"": 1.0
                try:
                    #print("in_otherv",k, v)
                    rpn.append(getattr(obj, v))
                    rpn.append(k)

                except TypeError:
                    #print("in_otherv, raised",k, v)
                    rpn.extend([v, k])
        else:
            try:
                k = getattr(obj, k)
            except TypeError:
                k = k

            if isinstance(v, collections.Mapping):
                # "one": {"$eq": 1.0}}
                values = map2rpn(v, obj)
                rpn.append(k)
                rpn.extend(values) 
            else:
                #"one": 1.0 
                rpn.extend([k, v, "$eq"])

    return rpn


def evaluate_rpn(rpn):
    """
    Evaluates the RPN form produced my map2rpn.

    Returns:
        bool
    """
    vals_stack = []
                                                                              
    for item in rpn:
                                                                              
        if item in _ALL_OPS:
            # Apply the operator and push to the task.
            v2 = vals_stack.pop()
                                                                              
            if item in _UNARY_OPS:
                res = _UNARY_OPS[item](v2)
                                                                              
            elif item in _BIN_OPS:
                v1 = vals_stack.pop()
                res = _BIN_OPS[item](v1, v2)
            else:
                raise ValueError("%s not in unary_ops or bin_ops" % str(item))
                                                                              
            vals_stack.append(res)
                                                                              
        else:
            # Push the operand
            vals_stack.append(item)
                                                                              
        #print(vals_stack)
                                                                              
    assert len(vals_stack) == 1
    assert isinstance(vals_stack[0], bool)
                                                                              
    return vals_stack[0]


class Condition(object):
    """
    This object receives a dictionary that defines a boolean condition whose syntax is similar
    to the one used in mongodb (albeit not all the operators available in mongodb are supported here).

    Example:

    $gt: {field: {$gt: value} }

    $gt selects those documents where the value of the field is greater than (i.e. >) the specified value.

    $and performs a logical AND operation on an array of two or more expressions (e.g. <expression1>, <expression2>, etc.) 
    and selects the documents that satisfy all the expressions in the array. 

    { $and: [ { <expression1> }, { <expression2> } , ... , { <expressionN> } ] }

    Consider the following example:

    db.inventory.find( { qty: { $gt: 20 } } )
    This query will select all documents in the inventory collection where the qty field value is greater than 20.
    Consider the following example:

    db.inventory.find( { qty: { $gt: 20 } } )
    db.inventory.find({ $and: [ { price: 1.99 }, { qty: { $lt: 20 } }, { sale: true } ] } )
    """
    @classmethod
    def as_condition(cls, obj):
        """Convert obj into :class:`Condition`"""
        if isinstance(obj, cls):
            return obj
        else:
            return cls(cmap=obj)

    def __init__(self, cmap=None):
        self.cmap = {} if cmap is None else cmap

    def __str__(self):
        return str(self.cmap)

    def __bool__(self):
        return bool(self.cmap)

    __nonzero__ = __bool__

    def __call__(self, obj):
        if not self: return True
        try:
            return evaluate_rpn(map2rpn(self.cmap, obj))
        except Exception as exc:
            logger.warning("Condition(%s) raised Exception:\n %s" % (type(obj), str(exc)))
            return False


class Editor(object):
    """
    Wrapper class that calls the editor specified by the user 
    or the one specified in the $EDITOR env variable.
    """
    def __init__(self, editor=None):
        """If editor is None, $EDITOR is used."""
        self.editor = os.getenv("EDITOR", "vi") if editor is None else str(editor)

    def edit_files(self, fnames, ask_for_exit=True):
        exit_status = 0
        for idx, fname in enumerate(fnames):
            exit_status = self.edit_file(fname)
            if ask_for_exit and idx != len(fnames)-1 and self.user_wants_to_exit():
                break
        return exit_status

    def edit_file(self, fname):
        from subprocess import call
        retcode = call([self.editor, fname])

        if retcode != 0:
            import warnings
            warnings.warn("Error while trying to edit file: %s" % fname)

        return retcode 

    @staticmethod
    def user_wants_to_exit():
        """Show an interactive prompt asking if exit is wanted."""
        # Fix python 2.x.
        if six.PY2:
            my_input = raw_input
        else:
            my_input = input

        try:
            answer = my_input("Do you want to continue [Y/n]")
        except EOFError:
            return True

        return answer.lower().strip() in ["n", "no"]


class SparseHistogram(object):

    def __init__(self, items, key=None, num=None, step=None):
        if num is None and step is None:
            raise ValueError("Either num or step must be specified")

        from collections import defaultdict, OrderedDict

        values = [key(item) for item in items] if key is not None else items
        start, stop = min(values), max(values)
        if num is None:
            num = int((stop - start) / step)
            if num == 0: num = 1
        mesh = np.linspace(start, stop, num, endpoint=False)

        from monty.bisect import find_le

        hist = defaultdict(list)
        for item, value in zip(items, values):
            # Find rightmost value less than or equal to x.
            # hence each bin contains all items whose value is >= value
            pos = find_le(mesh, value)
            hist[mesh[pos]].append(item)

        #new = OrderedDict([(pos, hist[pos]) for pos in sorted(hist.keys(), reverse=reverse)])
        self.binvals = sorted(hist.keys())
        self.values = [hist[pos] for pos in self.binvals]
        self.start, self.stop, self.num = start, stop, num

    from pymatgen.util.plotting_utils import add_fig_kwargs, get_ax_fig_plt
    @add_fig_kwargs
    def plot(self, ax=None, **kwargs):
        """
        Plot the histogram with matplotlib, returns `matplotlib figure
        """
        ax, fig, plt = get_ax_fig_plt(ax)

        yy = [len(v) for v in self.values]
        ax.plot(self.binvals, yy, **kwargs)

        return fig<|MERGE_RESOLUTION|>--- conflicted
+++ resolved
@@ -7,10 +7,7 @@
 import collections
 import shutil
 import operator
-<<<<<<< HEAD
-=======
 import numpy as np
->>>>>>> dfb47b7e
 
 from fnmatch import fnmatch
 from six.moves import filter
